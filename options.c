/*
 *  OpenVPN -- An application to securely tunnel IP networks
 *             over a single UDP port, with support for SSL/TLS-based
 *             session authentication and key exchange,
 *             packet encryption, packet authentication, and
 *             packet compression.
 *
 *  Copyright (C) 2002-2010 OpenVPN Technologies, Inc. <sales@openvpn.net>
 *
 *  Additions for eurephia plugin done by:
 *         David Sommerseth <dazo@users.sourceforge.net> Copyright (C) 2009
 *
 *  This program is free software; you can redistribute it and/or modify
 *  it under the terms of the GNU General Public License version 2
 *  as published by the Free Software Foundation.
 *
 *  This program is distributed in the hope that it will be useful,
 *  but WITHOUT ANY WARRANTY; without even the implied warranty of
 *  MERCHANTABILITY or FITNESS FOR A PARTICULAR PURPOSE.  See the
 *  GNU General Public License for more details.
 *
 *  You should have received a copy of the GNU General Public License
 *  along with this program (see the file COPYING included with this
 *  distribution); if not, write to the Free Software Foundation, Inc.,
 *  59 Temple Place, Suite 330, Boston, MA  02111-1307  USA
 */

/*
 * 2004-01-28: Added Socks5 proxy support
 *   (Christof Meerwald, http://cmeerw.org)
 */

#include "syshead.h"

#include "buffer.h"
#include "error.h"
#include "common.h"
#include "shaper.h"
#include "crypto.h"
#include "ssl.h"
#include "options.h"
#include "misc.h"
#include "socket.h"
#include "packet_id.h"
#include "pkcs11.h"
#include "win32.h"
#include "push.h"
#include "pool.h"
#include "helper.h"
#include "manage.h"
#include "configure.h"
#include <ctype.h>

#include "memdbg.h"

const char title_string[] =
  PACKAGE_STRING
  " " TARGET_ALIAS
#ifdef USE_CRYPTO
#ifdef USE_SSL
  " [SSL]"
#else
  " [CRYPTO]"
#endif
#endif
#ifdef USE_LZO
  " [LZO" LZO_VERSION_NUM "]"
#endif
#if EPOLL
  " [EPOLL]"
#endif
#ifdef PRODUCT_TAP_DEBUG
  " [TAPDBG]"
#endif
#ifdef USE_PTHREAD
  " [PTHREAD]"
#endif
#ifdef ENABLE_PKCS11
  " [PKCS11]"
#endif
#ifdef ENABLE_EUREPHIA
  " [eurephia]"
#endif
  " built on " __DATE__
;

#ifndef ENABLE_SMALL

static const char usage_message[] =
  "%s\n"
  "\n"
  "General Options:\n"
  "--config file   : Read configuration options from file.\n"
  "--help          : Show options.\n"
  "--version       : Show copyright and version information.\n"
  "\n"
  "Tunnel Options:\n"
  "--local host    : Local host name or ip address. Implies --bind.\n"
  "--remote host [port] : Remote host name or ip address.\n"
  "--remote-random : If multiple --remote options specified, choose one randomly.\n"
  "--remote-random-hostname : Add a random string to remote DNS name.\n"
  "--mode m        : Major mode, m = 'p2p' (default, point-to-point) or 'server'.\n"
  "--proto p       : Use protocol p for communicating with peer.\n"
  "                  p = udp (default), tcp-server, or tcp-client\n"
  "--proto-force p : only consider protocol p in list of connection profiles.\n"
  "--connect-retry n : For --proto tcp-client, number of seconds to wait\n"
  "                    between connection retries (default=%d).\n"
  "--connect-timeout n : For --proto tcp-client, connection timeout (in seconds).\n"
  "--connect-retry-max n : Maximum connection attempt retries, default infinite.\n"
#ifdef GENERAL_PROXY_SUPPORT
  "--auto-proxy    : Try to sense proxy settings (or lack thereof) automatically.\n"
#endif
#ifdef ENABLE_HTTP_PROXY
  "--http-proxy s p [up] [auth] : Connect to remote host\n"
  "                  through an HTTP proxy at address s and port p.\n"
  "                  If proxy authentication is required,\n"
  "                  up is a file containing username/password on 2 lines, or\n"
  "                  'stdin' to prompt from console.  Add auth='ntlm' if\n"
  "                  the proxy requires NTLM authentication.\n"
  "--http-proxy s p 'auto[-nct]' : Like the above directive, but automatically\n"
  "                  determine auth method and query for username/password\n"
  "                  if needed.  auto-nct disables weak proxy auth methods.\n"
  "--http-proxy-retry     : Retry indefinitely on HTTP proxy errors.\n"
  "--http-proxy-timeout n : Proxy timeout in seconds, default=5.\n"
  "--http-proxy-option type [parm] : Set extended HTTP proxy options.\n"
  "                                  Repeat to set multiple options.\n"
  "                  VERSION version (default=1.0)\n"
  "                  AGENT user-agent\n"
#endif
#ifdef ENABLE_SOCKS
  "--socks-proxy s [p] [up] : Connect to remote host through a Socks5 proxy at\n"
  "                  address s and port p (default port = 1080).\n"
  "                  If proxy authentication is required,\n"
  "                  up is a file containing username/password on 2 lines, or\n"
  "                  'stdin' to prompt for console.\n"
  "--socks-proxy-retry : Retry indefinitely on Socks proxy errors.\n"
#endif
  "--resolv-retry n: If hostname resolve fails for --remote, retry\n"
  "                  resolve for n seconds before failing (disabled by default).\n"
  "                  Set n=\"infinite\" to retry indefinitely.\n"
  "--float         : Allow remote to change its IP address/port, such as through\n"
  "                  DHCP (this is the default if --remote is not used).\n"
  "--ipchange cmd  : Execute shell command cmd on remote ip address initial\n"
  "                  setting or change -- execute as: cmd ip-address port#\n"
  "--port port     : TCP/UDP port # for both local and remote.\n"
  "--lport port    : TCP/UDP port # for local (default=%d). Implies --bind.\n"
  "--rport port    : TCP/UDP port # for remote (default=%d).\n"
  "--bind          : Bind to local address and port. (This is the default unless\n"
  "                  --proto tcp-client"
#ifdef ENABLE_HTTP_PROXY
                   " or --http-proxy"
#endif
#ifdef ENABLE_SOCKS
                   " or --socks-proxy"
#endif
                   " is used).\n"
  "--nobind        : Do not bind to local address and port.\n"
  "--dev tunX|tapX : tun/tap device (X can be omitted for dynamic device.\n"
  "--dev-type dt   : Which device type are we using? (dt = tun or tap) Use\n"
  "                  this option only if the tun/tap device used with --dev\n"
  "                  does not begin with \"tun\" or \"tap\".\n"
  "--dev-node node : Explicitly set the device node rather than using\n"
  "                  /dev/net/tun, /dev/tun, /dev/tap, etc.\n"
  "--lladdr hw     : Set the link layer address of the tap device.\n"
  "--topology t    : Set --dev tun topology: 'net30', 'p2p', or 'subnet'.\n"
  "--tun-ipv6      : Build tun link capable of forwarding IPv6 traffic.\n"
#ifdef CONFIG_FEATURE_IPROUTE
  "--iproute cmd   : Use this command instead of default " IPROUTE_PATH ".\n"
#endif
  "--ifconfig l rn : TUN: configure device to use IP address l as a local\n"
  "                  endpoint and rn as a remote endpoint.  l & rn should be\n"
  "                  swapped on the other peer.  l & rn must be private\n"
  "                  addresses outside of the subnets used by either peer.\n"
  "                  TAP: configure device to use IP address l as a local\n"
  "                  endpoint and rn as a subnet mask.\n"
  "--ifconfig-noexec : Don't actually execute ifconfig/netsh command, instead\n"
  "                    pass --ifconfig parms by environment to scripts.\n"
  "--ifconfig-nowarn : Don't warn if the --ifconfig option on this side of the\n"
  "                    connection doesn't match the remote side.\n"
  "--route network [netmask] [gateway] [metric] :\n"
  "                  Add route to routing table after connection\n"
  "                  is established.  Multiple routes can be specified.\n"
  "                  netmask default: 255.255.255.255\n"
  "                  gateway default: taken from --route-gateway or --ifconfig\n"
  "                  Specify default by leaving blank or setting to \"nil\".\n"
  "--max-routes n :  Specify the maximum number of routes that may be defined\n"
  "                  or pulled from a server.\n"
  "--route-gateway gw|'dhcp' : Specify a default gateway for use with --route.\n"
  "--route-metric m : Specify a default metric for use with --route.\n"
  "--route-delay n [w] : Delay n seconds after connection initiation before\n"
  "                  adding routes (may be 0).  If not specified, routes will\n"
  "                  be added immediately after tun/tap open.  On Windows, wait\n"
  "                  up to w seconds for TUN/TAP adapter to come up.\n"
  "--route-up cmd  : Execute shell cmd after routes are added.\n"
  "--route-noexec  : Don't add routes automatically.  Instead pass routes to\n"
  "                  --route-up script using environmental variables.\n"
  "--route-nopull  : When used with --client or --pull, accept options pushed\n"
  "                  by server EXCEPT for routes.\n"
  "--allow-pull-fqdn : Allow client to pull DNS names from server for\n"
  "                    --ifconfig, --route, and --route-gateway.\n"
  "--redirect-gateway [flags]: Automatically execute routing\n"
  "                  commands to redirect all outgoing IP traffic through the\n"
  "                  VPN.  Add 'local' flag if both " PACKAGE_NAME " servers are directly\n"
  "                  connected via a common subnet, such as with WiFi.\n"
  "                  Add 'def1' flag to set default route using using 0.0.0.0/1\n"
  "                  and 128.0.0.0/1 rather than 0.0.0.0/0.  Add 'bypass-dhcp'\n"
  "                  flag to add a direct route to DHCP server, bypassing tunnel.\n"
  "                  Add 'bypass-dns' flag to similarly bypass tunnel for DNS.\n"
  "--redirect-private [flags]: Like --redirect-gateway, but omit actually changing\n"
  "                  the default gateway.  Useful when pushing private subnets.\n"
#ifdef ENABLE_PUSH_PEER_INFO
  "--push-peer-info : (client only) push client info to server.\n"
#endif
  "--setenv name value : Set a custom environmental variable to pass to script.\n"
  "--setenv FORWARD_COMPATIBLE 1 : Relax config file syntax checking to allow\n"
  "                  directives for future OpenVPN versions to be ignored.\n"
  "--script-security level mode : mode='execve' (default) or 'system', level=\n"
  "                  0 -- strictly no calling of external programs\n"
  "                  1 -- (default) only call built-ins such as ifconfig\n"
  "                  2 -- allow calling of built-ins and scripts\n"
  "                  3 -- allow password to be passed to scripts via env\n"
  "--shaper n      : Restrict output to peer to n bytes per second.\n"
  "--keepalive n m : Helper option for setting timeouts in server mode.  Send\n"
  "                  ping once every n seconds, restart if ping not received\n"
  "                  for m seconds.\n"
  "--inactive n [bytes] : Exit after n seconds of activity on tun/tap device\n"
  "                  produces a combined in/out byte count < bytes.\n"
  "--ping-exit n   : Exit if n seconds pass without reception of remote ping.\n"
  "--ping-restart n: Restart if n seconds pass without reception of remote ping.\n"
  "--ping-timer-rem: Run the --ping-exit/--ping-restart timer only if we have a\n"
  "                  remote address.\n"
  "--ping n        : Ping remote once every n seconds over TCP/UDP port.\n"
#if ENABLE_IP_PKTINFO
  "--multihome     : Configure a multi-homed UDP server.\n"
#endif
  "--fast-io       : (experimental) Optimize TUN/TAP/UDP writes.\n"
  "--remap-usr1 s  : On SIGUSR1 signals, remap signal (s='SIGHUP' or 'SIGTERM').\n"
  "--persist-tun   : Keep tun/tap device open across SIGUSR1 or --ping-restart.\n"
  "--persist-remote-ip : Keep remote IP address across SIGUSR1 or --ping-restart.\n"
  "--persist-local-ip  : Keep local IP address across SIGUSR1 or --ping-restart.\n"
  "--persist-key   : Don't re-read key files across SIGUSR1 or --ping-restart.\n"
#if PASSTOS_CAPABILITY
  "--passtos       : TOS passthrough (applies to IPv4 only).\n"
#endif
  "--tun-mtu n     : Take the tun/tap device MTU to be n and derive the\n"
  "                  TCP/UDP MTU from it (default=%d).\n"
  "--tun-mtu-extra n : Assume that tun/tap device might return as many\n"
  "                  as n bytes more than the tun-mtu size on read\n"
  "                  (default TUN=0 TAP=%d).\n"
  "--link-mtu n    : Take the TCP/UDP device MTU to be n and derive the tun MTU\n"
  "                  from it.\n"
  "--mtu-disc type : Should we do Path MTU discovery on TCP/UDP channel?\n"
  "                  'no'    -- Never send DF (Don't Fragment) frames\n"
  "                  'maybe' -- Use per-route hints\n"
  "                  'yes'   -- Always DF (Don't Fragment)\n"
#ifdef ENABLE_OCC
  "--mtu-test      : Empirically measure and report MTU.\n"
#endif
#ifdef ENABLE_FRAGMENT
  "--fragment max  : Enable internal datagram fragmentation so that no UDP\n"
  "                  datagrams are sent which are larger than max bytes.\n"
  "                  Adds 4 bytes of overhead per datagram.\n"
#endif
  "--mssfix [n]    : Set upper bound on TCP MSS, default = tun-mtu size\n"
  "                  or --fragment max value, whichever is lower.\n"
  "--sndbuf size   : Set the TCP/UDP send buffer size.\n"
  "--rcvbuf size   : Set the TCP/UDP receive buffer size.\n"
  "--txqueuelen n  : Set the tun/tap TX queue length to n (Linux only).\n"
  "--mlock         : Disable Paging -- ensures key material and tunnel\n"
  "                  data will never be written to disk.\n"
  "--up cmd        : Shell cmd to execute after successful tun device open.\n"
  "                  Execute as: cmd tun/tap-dev tun-mtu link-mtu \\\n"
  "                              ifconfig-local-ip ifconfig-remote-ip\n"
  "                  (pre --user or --group UID/GID change)\n"
  "--up-delay      : Delay tun/tap open and possible --up script execution\n"
  "                  until after TCP/UDP connection establishment with peer.\n"
  "--down cmd      : Shell cmd to run after tun device close.\n"
  "                  (post --user/--group UID/GID change and/or --chroot)\n"
  "                  (script parameters are same as --up option)\n"
  "--down-pre      : Call --down cmd/script before TUN/TAP close.\n"
  "--up-restart    : Run up/down scripts for all restarts including those\n"
  "                  caused by --ping-restart or SIGUSR1\n"
  "--user user     : Set UID to user after initialization.\n"
  "--group group   : Set GID to group after initialization.\n"
  "--chroot dir    : Chroot to this directory after initialization.\n"
#ifdef HAVE_SETCON
  "--setcon context: Apply this SELinux context after initialization.\n"
#endif
  "--cd dir        : Change to this directory before initialization.\n"
  "--daemon [name] : Become a daemon after initialization.\n"
  "                  The optional 'name' parameter will be passed\n"
  "                  as the program name to the system logger.\n"
  "--syslog [name] : Output to syslog, but do not become a daemon.\n"
  "                  See --daemon above for a description of the 'name' parm.\n"
  "--inetd [name] ['wait'|'nowait'] : Run as an inetd or xinetd server.\n"
  "                  See --daemon above for a description of the 'name' parm.\n"
  "--log file      : Output log to file which is created/truncated on open.\n"
  "--log-append file : Append log to file, or create file if nonexistent.\n"
  "--suppress-timestamps : Don't log timestamps to stdout/stderr.\n"
  "--writepid file : Write main process ID to file.\n"
  "--nice n        : Change process priority (>0 = lower, <0 = higher).\n"
#if 0
#ifdef USE_PTHREAD
  "--nice-work n   : Change thread priority of work thread.  The work\n"
  "                  thread is used for background processing such as\n"
  "                  RSA key number crunching.\n"
#endif
#endif
  "--echo [parms ...] : Echo parameters to log output.\n"
  "--verb n        : Set output verbosity to n (default=%d):\n"
  "                  (Level 3 is recommended if you want a good summary\n"
  "                  of what's happening without being swamped by output).\n"
  "                : 0 -- no output except fatal errors\n"
  "                : 1 -- startup info + connection initiated messages +\n"
  "                       non-fatal encryption & net errors\n"
  "                : 2,3 -- show TLS negotiations & route info\n"
  "                : 4 -- show parameters\n"
  "                : 5 -- show 'RrWw' chars on console for each packet sent\n"
  "                       and received from TCP/UDP (caps) or tun/tap (lc)\n"
  "                : 6 to 11 -- debug messages of increasing verbosity\n"
  "--mute n        : Log at most n consecutive messages in the same category.\n"
  "--status file n : Write operational status to file every n seconds.\n"
  "--status-version [n] : Choose the status file format version number.\n"
  "                  Currently, n can be 1, 2, or 3 (default=1).\n"
#ifdef ENABLE_OCC
  "--disable-occ   : Disable options consistency check between peers.\n"
#endif
#ifdef ENABLE_DEBUG
  "--gremlin mask  : Special stress testing mode (for debugging only).\n"
#endif
#ifdef USE_LZO
  "--comp-lzo      : Use fast LZO compression -- may add up to 1 byte per\n"
  "                  packet for uncompressible data.\n"
  "--comp-noadapt  : Don't use adaptive compression when --comp-lzo\n"
  "                  is specified.\n"
#endif
#ifdef ENABLE_MANAGEMENT
  "--management ip port [pass] : Enable a TCP server on ip:port to handle\n"
  "                  management functions.  pass is a password file\n"
  "                  or 'stdin' to prompt from console.\n"
#if UNIX_SOCK_SUPPORT
  "                  To listen on a unix domain socket, specific the pathname\n"
  "                  in place of ip and use 'unix' as the port number.\n"
#endif
  "--management-client : Management interface will connect as a TCP client to\n"
  "                      ip/port rather than listen as a TCP server.\n"
  "--management-query-passwords : Query management channel for private key\n"
  "                  and auth-user-pass passwords.\n"
  "--management-hold : Start " PACKAGE_NAME " in a hibernating state, until a client\n"
  "                    of the management interface explicitly starts it.\n"
  "--management-signal : Issue SIGUSR1 when management disconnect event occurs.\n"
  "--management-forget-disconnect : Forget passwords when management disconnect\n"
  "                                 event occurs.\n"
  "--management-log-cache n : Cache n lines of log file history for usage\n"
  "                  by the management channel.\n"
#if UNIX_SOCK_SUPPORT
  "--management-client-user u  : When management interface is a unix socket, only\n"
  "                              allow connections from user u.\n"
  "--management-client-group g : When management interface is a unix socket, only\n"
  "                              allow connections from group g.\n"
#endif
#ifdef MANAGEMENT_DEF_AUTH
  "--management-client-auth : gives management interface client the responsibility\n"
  "                           to authenticate clients after their client certificate\n"
  "			      has been verified.\n"
#endif
#ifdef MANAGEMENT_PF
  "--management-client-pf : management interface clients must specify a packet\n"
  "                         filter file for each connecting client.\n"
#endif
#endif
#ifdef ENABLE_PLUGIN
  "--plugin m [str]: Load plug-in module m passing str as an argument\n"
  "                  to its initialization function.\n"
#endif
#if P2MP
#if P2MP_SERVER
  "\n"
  "Multi-Client Server options (when --mode server is used):\n"
  "--server network netmask : Helper option to easily configure server mode.\n"
  "--server-bridge [IP netmask pool-start-IP pool-end-IP] : Helper option to\n"
  "                    easily configure ethernet bridging server mode.\n"
  "--push \"option\" : Push a config file option back to the peer for remote\n"
  "                  execution.  Peer must specify --pull in its config file.\n"
  "--push-reset    : Don't inherit global push list for specific\n"
  "                  client instance.\n"
  "--ifconfig-pool start-IP end-IP [netmask] : Set aside a pool of subnets\n"
  "                  to be dynamically allocated to connecting clients.\n"
  "--ifconfig-pool-linear : Use individual addresses rather than /30 subnets\n"
  "                  in tun mode.  Not compatible with Windows clients.\n"
  "--ifconfig-pool-persist file [seconds] : Persist/unpersist ifconfig-pool\n"
  "                  data to file, at seconds intervals (default=600).\n"
  "                  If seconds=0, file will be treated as read-only.\n"
  "--ifconfig-push local remote-netmask : Push an ifconfig option to remote,\n"
  "                  overrides --ifconfig-pool dynamic allocation.\n"
  "                  Only valid in a client-specific config file.\n"
  "--iroute network [netmask] : Route subnet to client.\n"
  "                  Sets up internal routes only.\n"
  "                  Only valid in a client-specific config file.\n"
  "--disable       : Client is disabled.\n"
  "                  Only valid in a client-specific config file.\n"
  "--client-cert-not-required : Don't require client certificate, client\n"
  "                  will authenticate using username/password.\n"
  "--username-as-common-name  : For auth-user-pass authentication, use\n"
  "                  the authenticated username as the common name,\n"
  "                  rather than the common name from the client cert.\n"
  "--auth-user-pass-verify cmd method: Query client for username/password and\n"
  "                  run script cmd to verify.  If method='via-env', pass\n"
  "                  user/pass via environment, if method='via-file', pass\n"
  "                  user/pass via temporary file.\n"
  "--opt-verify    : Clients that connect with options that are incompatible\n"
  "                  with those of the server will be disconnected.\n"
  "--auth-user-pass-optional : Allow connections by clients that don't\n"
  "                  specify a username/password.\n"
  "--no-name-remapping : Allow Common Name and X509 Subject to include\n"
  "                      any printable character.\n"
  "--client-to-client : Internally route client-to-client traffic.\n"
  "--duplicate-cn  : Allow multiple clients with the same common name to\n"
  "                  concurrently connect.\n"
  "--client-connect cmd : Run script cmd on client connection.\n"
  "--client-disconnect cmd : Run script cmd on client disconnection.\n"
  "--client-config-dir dir : Directory for custom client config files.\n"
  "--ccd-exclusive : Refuse connection unless custom client config is found.\n"
  "--tmp-dir dir   : Temporary directory, used for --client-connect return file.\n"
  "--hash-size r v : Set the size of the real address hash table to r and the\n"
  "                  virtual address table to v.\n"
  "--bcast-buffers n : Allocate n broadcast buffers.\n"
  "--tcp-queue-limit n : Maximum number of queued TCP output packets.\n"
  "--tcp-nodelay   : Macro that sets TCP_NODELAY socket flag on the server\n"
  "                  as well as pushes it to connecting clients.\n"
  "--learn-address cmd : Run script cmd to validate client virtual addresses.\n"
  "--connect-freq n s : Allow a maximum of n new connections per s seconds.\n"
  "--max-clients n : Allow a maximum of n simultaneously connected clients.\n"
  "--max-routes-per-client n : Allow a maximum of n internal routes per client.\n"
#if PORT_SHARE
  "--port-share host port : When run in TCP mode, proxy incoming HTTPS sessions\n"
  "                  to a web server at host:port.\n"
#endif
#endif
  "\n"
  "Client options (when connecting to a multi-client server):\n"
  "--client         : Helper option to easily configure client mode.\n"
  "--auth-user-pass [up] : Authenticate with server using username/password.\n"
  "                  up is a file containing username/password on 2 lines,\n"
  "                  or omit to prompt from console.\n"
  "--pull           : Accept certain config file options from the peer as if they\n"
  "                  were part of the local config file.  Must be specified\n"
  "                  when connecting to a '--mode server' remote host.\n"
  "--auth-retry t  : How to handle auth failures.  Set t to\n"
  "                  none (default), interact, or nointeract.\n"
  "--server-poll-timeout n : when polling possible remote servers to connect to\n"
  "                  in a round-robin fashion, spend no more than n seconds\n"
  "                  waiting for a response before trying the next server.\n"
#endif
#ifdef ENABLE_OCC
  "--explicit-exit-notify [n] : On exit/restart, send exit signal to\n"
  "                  server/remote. n = # of retries, default=1.\n"
#endif
#ifdef USE_CRYPTO
  "\n"
  "Data Channel Encryption Options (must be compatible between peers):\n"
  "(These options are meaningful for both Static Key & TLS-mode)\n"
  "--secret f [d]  : Enable Static Key encryption mode (non-TLS).\n"
  "                  Use shared secret file f, generate with --genkey.\n"
  "                  The optional d parameter controls key directionality.\n"
  "                  If d is specified, use separate keys for each\n"
  "                  direction, set d=0 on one side of the connection,\n"
  "                  and d=1 on the other side.\n"
  "--auth alg      : Authenticate packets with HMAC using message\n"
  "                  digest algorithm alg (default=%s).\n"
  "                  (usually adds 16 or 20 bytes per packet)\n"
  "                  Set alg=none to disable authentication.\n"
  "--cipher alg    : Encrypt packets with cipher algorithm alg\n"
  "                  (default=%s).\n"
  "                  Set alg=none to disable encryption.\n"
  "--prng alg [nsl] : For PRNG, use digest algorithm alg, and\n"
  "                   nonce_secret_len=nsl.  Set alg=none to disable PRNG.\n"
#ifdef HAVE_EVP_CIPHER_CTX_SET_KEY_LENGTH
  "--keysize n     : Size of cipher key in bits (optional).\n"
  "                  If unspecified, defaults to cipher-specific default.\n"
#endif
  "--engine [name] : Enable OpenSSL hardware crypto engine functionality.\n"
  "--no-replay     : Disable replay protection.\n"
  "--mute-replay-warnings : Silence the output of replay warnings to log file.\n"
  "--replay-window n [t]  : Use a replay protection sliding window of size n\n"
  "                         and a time window of t seconds.\n"
  "                         Default n=%d t=%d\n"
  "--no-iv         : Disable cipher IV -- only allowed with CBC mode ciphers.\n"
  "--replay-persist file : Persist replay-protection state across sessions\n"
  "                  using file.\n"
  "--test-crypto   : Run a self-test of crypto features enabled.\n"
  "                  For debugging only.\n"
#ifdef USE_SSL
  "\n"
  "TLS Key Negotiation Options:\n"
  "(These options are meaningful only for TLS-mode)\n"
  "--tls-server    : Enable TLS and assume server role during TLS handshake.\n"
  "--tls-client    : Enable TLS and assume client role during TLS handshake.\n"
  "--key-method m  : Data channel key exchange method.  m should be a method\n"
  "                  number, such as 1 (default), 2, etc.\n"
  "--ca file       : Certificate authority file in .pem format containing\n"
  "                  root certificate.\n"
  "--capath dir    : A directory of trusted certificates (CAs"
#if OPENSSL_VERSION_NUMBER >= 0x00907000L
  " and CRLs).\n"
#else
  ").\n"
  "                  WARNING: no support of CRL available with this version.\n"
#endif
  "--dh file       : File containing Diffie Hellman parameters\n"
  "                  in .pem format (for --tls-server only).\n"
  "                  Use \"openssl dhparam -out dh1024.pem 1024\" to generate.\n"
  "--cert file     : Local certificate in .pem format -- must be signed\n"
  "                  by a Certificate Authority in --ca file.\n"
  "--key file      : Local private key in .pem format.\n"
  "--pkcs12 file   : PKCS#12 file containing local private key, local certificate\n"
  "                  and optionally the root CA certificate.\n"
  "--x509-username-field : Field used in x509 certificat to be username.\n"
  "                        Default is CN.\n"
#ifdef WIN32
  "--cryptoapicert select-string : Load the certificate and private key from the\n"
  "                  Windows Certificate System Store.\n"
#endif
  "--tls-cipher l  : A list l of allowable TLS ciphers separated by : (optional).\n"
  "                : Use --show-tls to see a list of supported TLS ciphers.\n"
  "--tls-timeout n : Packet retransmit timeout on TLS control channel\n"
  "                  if no ACK from remote within n seconds (default=%d).\n"
  "--reneg-bytes n : Renegotiate data chan. key after n bytes sent and recvd.\n"
  "--reneg-pkts n  : Renegotiate data chan. key after n packets sent and recvd.\n"
  "--reneg-sec n   : Renegotiate data chan. key after n seconds (default=%d).\n"
  "--hand-window n : Data channel key exchange must finalize within n seconds\n"
  "                  of handshake initiation by any peer (default=%d).\n"
  "--tran-window n : Transition window -- old key can live this many seconds\n"
  "                  after new key renegotiation begins (default=%d).\n"
  "--single-session: Allow only one session (reset state on restart).\n"
  "--tls-exit      : Exit on TLS negotiation failure.\n"
  "--tls-auth f [d]: Add an additional layer of authentication on top of the TLS\n"
  "                  control channel to protect against DoS attacks.\n"
  "                  f (required) is a shared-secret passphrase file.\n"
  "                  The optional d parameter controls key directionality,\n"
  "                  see --secret option for more info.\n"
  "--askpass [file]: Get PEM password from controlling tty before we daemonize.\n"
  "--auth-nocache  : Don't cache --askpass or --auth-user-pass passwords.\n"
  "--crl-verify crl: Check peer certificate against a CRL.\n"
  "--tls-verify cmd: Execute shell command cmd to verify the X509 name of a\n"
  "                  pending TLS connection that has otherwise passed all other\n"
  "                  tests of certification.  cmd should return 0 to allow\n"
  "                  TLS handshake to proceed, or 1 to fail.  (cmd is\n"
  "                  executed as 'cmd certificate_depth X509_NAME_oneline')\n"
  "--tls-export-cert [directory] : Get peer cert in PEM format and store it \n"
  "                  in an openvpn temporary file in [directory]. Peer cert is \n"
  "                  stored before tls-verify script execution and deleted after.\n"
  "--tls-remote x509name: Accept connections only from a host with X509 name\n"
  "                  x509name. The remote host must also pass all other tests\n"
  "                  of verification.\n"
  "--ns-cert-type t: Require that peer certificate was signed with an explicit\n"
  "                  nsCertType designation t = 'client' | 'server'.\n"
#if OPENSSL_VERSION_NUMBER >= 0x00907000L
  "--remote-cert-ku v ... : Require that the peer certificate was signed with\n"
  "                  explicit key usage, you can specify more than one value.\n"
  "                  value should be given in hex format.\n"
  "--remote-cert-eku oid : Require that the peer certificate was signed with\n"
  "                  explicit extended key usage. Extended key usage can be encoded\n"
  "                  as an object identifier or OpenSSL string representation.\n"
  "--remote-cert-tls t: Require that peer certificate was signed with explicit\n"
  "                  key usage and extended key usage based on RFC3280 TLS rules.\n"
  "                  t = 'client' | 'server'.\n"
#endif				/* OPENSSL_VERSION_NUMBER */
#endif				/* USE_SSL */
#ifdef ENABLE_PKCS11
  "\n"
  "PKCS#11 Options:\n"
  "--pkcs11-providers provider ... : PKCS#11 provider to load.\n"
  "--pkcs11-protected-authentication [0|1] ... : Use PKCS#11 protected authentication\n"
  "                              path. Set for each provider.\n"
  "--pkcs11-private-mode hex ...   : PKCS#11 private key mode mask.\n"
  "                              0       : Try  to determind automatically (default).\n"
  "                              1       : Use Sign.\n"
  "                              2       : Use SignRecover.\n"
  "                              4       : Use Decrypt.\n"
  "                              8       : Use Unwrap.\n"
  "--pkcs11-cert-private [0|1] ... : Set if login should be performed before\n"
  "                                  certificate can be accessed. Set for each provider.\n"
  "--pkcs11-pin-cache seconds      : Number of seconds to cache PIN. The default is -1\n"
  "                                  cache until token is removed.\n"
  "--pkcs11-id-management          : Acquire identity from management interface.\n"
  "--pkcs11-id serialized-id 'id'  : Identity to use, get using standalone --show-pkcs11-ids\n"
#endif			/* ENABLE_PKCS11 */
 "\n"
  "SSL Library information:\n"
  "--show-ciphers  : Show cipher algorithms to use with --cipher option.\n"
  "--show-digests  : Show message digest algorithms to use with --auth option.\n"
  "--show-engines  : Show hardware crypto accelerator engines (if available).\n"
#ifdef USE_SSL
  "--show-tls      : Show all TLS ciphers (TLS used only as a control channel).\n"
#endif
#ifdef WIN32
  "\n"
  "Windows Specific:\n"
  "--win-sys path|'env' : Pathname of Windows system directory, C:\\WINDOWS by default.\n"
  "                       If specified as 'env', read the pathname from SystemRoot env var.\n"
  "--ip-win32 method : When using --ifconfig on Windows, set TAP-Win32 adapter\n"
  "                    IP address using method = manual, netsh, ipapi,\n"
  "                    dynamic, or adaptive (default = adaptive).\n"
  "                    Dynamic method allows two optional parameters:\n"
  "                    offset: DHCP server address offset (> -256 and < 256).\n"
  "                            If 0, use network address, if >0, take nth\n"
  "                            address forward from network address, if <0,\n"
  "                            take nth address backward from broadcast\n"
  "                            address.\n"
  "                            Default is 0.\n"
  "                    lease-time: Lease time in seconds.\n"
  "                                Default is one year.\n"
  "--route-method    : Which method to use for adding routes on Windows?\n"
  "                    adaptive (default) -- Try ipapi then fall back to exe.\n"
  "                    ipapi -- Use IP helper API.\n"
  "                    exe -- Call the route.exe shell command.\n"
  "--dhcp-option type [parm] : Set extended TAP-Win32 properties, must\n"
  "                    be used with --ip-win32 dynamic.  For options\n"
  "                    which allow multiple addresses,\n"
  "                    --dhcp-option must be repeated.\n"
  "                    DOMAIN name : Set DNS suffix\n"
  "                    DNS addr    : Set domain name server address(es)\n"
  "                    NTP         : Set NTP server address(es)\n"
  "                    NBDD        : Set NBDD server address(es)\n"
  "                    WINS addr   : Set WINS server address(es)\n"
  "                    NBT type    : Set NetBIOS over TCP/IP Node type\n"
  "                                  1: B, 2: P, 4: M, 8: H\n"
  "                    NBS id      : Set NetBIOS scope ID\n"
  "                    DISABLE-NBT : Disable Netbios-over-TCP/IP.\n"
  "--dhcp-renew       : Ask Windows to renew the TAP adapter lease on startup.\n"
  "--dhcp-pre-release : Ask Windows to release the previous TAP adapter lease on\n"
"                       startup.\n"
  "--dhcp-release     : Ask Windows to release the TAP adapter lease on shutdown.\n"
  "--register-dns  : Run net stop dnscache, net start dnscache, ipconfig /flushdns\n"
  "                  and ipconfig /registerdns on connection initiation.\n"
  "--tap-sleep n   : Sleep for n seconds after TAP adapter open before\n"
  "                  attempting to set adapter properties.\n"
  "--pause-exit         : When run from a console window, pause before exiting.\n"
  "--service ex [0|1]   : For use when " PACKAGE_NAME " is being instantiated by a\n"
  "                       service, and should not be used directly by end-users.\n"
  "                       ex is the name of an event object which, when\n"
  "                       signaled, will cause " PACKAGE_NAME " to exit.  A second\n"
  "                       optional parameter controls the initial state of ex.\n"
  "--show-net-up   : Show " PACKAGE_NAME "'s view of routing table and net adapter list\n"
  "                  after TAP adapter is up and routes have been added.\n"
  "Windows Standalone Options:\n"
  "\n"
  "--show-adapters : Show all TAP-Win32 adapters.\n"
  "--show-net      : Show " PACKAGE_NAME "'s view of routing table and net adapter list.\n"
  "--show-valid-subnets : Show valid subnets for --dev tun emulation.\n"
  "--allow-nonadmin [TAP-adapter] : Allow " PACKAGE_NAME " running without admin privileges\n"
  "                                 to access TAP adapter.\n"
#endif
  "\n"
  "Generate a random key (only for non-TLS static key encryption mode):\n"
  "--genkey        : Generate a random key to be used as a shared secret,\n"
  "                  for use with the --secret option.\n"
  "--secret file   : Write key to file.\n"
#endif				/* USE_CRYPTO */
#ifdef TUNSETPERSIST
  "\n"
  "Tun/tap config mode (available with linux 2.4+):\n"
  "--mktun         : Create a persistent tunnel.\n"
  "--rmtun         : Remove a persistent tunnel.\n"
  "--dev tunX|tapX : tun/tap device\n"
  "--dev-type dt   : Device type.  See tunnel options above for details.\n"
  "--user user     : User to set privilege to.\n"
  "--group group   : Group to set privilege to.\n"
#endif
#ifdef ENABLE_PKCS11
  "\n"
  "PKCS#11 standalone options:\n"
  "--show-pkcs11-ids provider [cert_private] : Show PKCS#11 available ids.\n" 
  "                                            --verb option can be added *BEFORE* this.\n"
#endif				/* ENABLE_PKCS11 */
 ;

#endif /* !ENABLE_SMALL */

/*
 * This is where the options defaults go.
 * Any option not explicitly set here
 * will be set to 0.
 */
void
init_options (struct options *o, const bool init_gc)
{
  CLEAR (*o);
  if (init_gc)
    {
      gc_init (&o->gc);
      o->gc_owned = true;
    }
  o->mode = MODE_POINT_TO_POINT;
  o->topology = TOP_NET30;
  o->ce.proto = PROTO_UDPv4;
  o->ce.connect_retry_seconds = 5;
  o->ce.connect_timeout = 10;
  o->ce.connect_retry_max = 0;
  o->ce.local_port = o->ce.remote_port = OPENVPN_PORT;
  o->verbosity = 1;
  o->status_file_update_freq = 60;
  o->status_file_version = 1;
  o->ce.bind_local = true;
  o->tun_mtu = TUN_MTU_DEFAULT;
  o->link_mtu = LINK_MTU_DEFAULT;
  o->mtu_discover_type = -1;
  o->mssfix = MSSFIX_DEFAULT;
  o->route_delay_window = 30;
  o->max_routes = MAX_ROUTES_DEFAULT;
  o->resolve_retry_seconds = RESOLV_RETRY_INFINITE;
  o->proto_force = -1;
#ifdef ENABLE_OCC
  o->occ = true;
#endif
#ifdef ENABLE_MANAGEMENT
  o->management_log_history_cache = 250;
  o->management_echo_buffer_size = 100;
  o->management_state_buffer_size = 100;
#endif
#ifdef TUNSETPERSIST
  o->persist_mode = 1;
#endif
#ifndef WIN32
  o->rcvbuf = 65536;
  o->sndbuf = 65536;
#endif
#ifdef TARGET_LINUX
  o->tuntap_options.txqueuelen = 100;
#endif
#ifdef WIN32
#if 0
  o->tuntap_options.ip_win32_type = IPW32_SET_ADAPTIVE;
#else
  o->tuntap_options.ip_win32_type = IPW32_SET_DHCP_MASQ;
#endif
  o->tuntap_options.dhcp_lease_time = 31536000; /* one year */
  o->tuntap_options.dhcp_masq_offset = 0;       /* use network address as internal DHCP server address */
  o->route_method = ROUTE_METHOD_ADAPTIVE;
#endif
#ifdef USE_PTHREAD
  o->n_threads = 1;
#endif
#if P2MP_SERVER
  o->real_hash_size = 256;
  o->virtual_hash_size = 256;
  o->n_bcast_buf = 256;
  o->tcp_queue_limit = 64;
  o->max_clients = 1024;
  o->max_routes_per_client = 256;
  o->ifconfig_pool_persist_refresh_freq = 600;
#endif
#if P2MP
  o->scheduled_exit_interval = 5;
  o->server_poll_timeout = 0;
#endif
#ifdef USE_CRYPTO
  o->ciphername = "BF-CBC";
  o->ciphername_defined = true;
  o->authname = "SHA1";
  o->authname_defined = true;
  o->prng_hash = "SHA1";
  o->prng_nonce_secret_len = 16;
  o->replay = true;
  o->replay_window = DEFAULT_SEQ_BACKTRACK;
  o->replay_time = DEFAULT_TIME_BACKTRACK;
  o->use_iv = true;
  o->key_direction = KEY_DIRECTION_BIDIRECTIONAL;
#ifdef USE_SSL
  o->key_method = 2;
  o->tls_timeout = 2;
  o->renegotiate_seconds = 3600;
  o->handshake_window = 60;
  o->transition_window = 3600;
  o->x509_username_field = X509_USERNAME_FIELD_DEFAULT;
#endif
#endif
#ifdef ENABLE_PKCS11
  o->pkcs11_pin_cache_period = -1;
#endif			/* ENABLE_PKCS11 */
}

void
uninit_options (struct options *o)
{
  if (o->gc_owned)
    {
      gc_free (&o->gc);
    }
}

#ifdef ENABLE_DEBUG

#define SHOW_PARM(name, value, format) msg(D_SHOW_PARMS, "  " #name " = " format, (value))
#define SHOW_STR(var)       SHOW_PARM(var, (o->var ? o->var : "[UNDEF]"), "'%s'")
#define SHOW_INT(var)       SHOW_PARM(var, o->var, "%d")
#define SHOW_UINT(var)      SHOW_PARM(var, o->var, "%u")
#define SHOW_UNSIGNED(var)  SHOW_PARM(var, o->var, "0x%08x")
#define SHOW_BOOL(var)      SHOW_PARM(var, (o->var ? "ENABLED" : "DISABLED"), "%s");

#endif

void
setenv_connection_entry (struct env_set *es,
			 const struct connection_entry *e,
			 const int i)
{
  setenv_str_i (es, "proto", proto2ascii (e->proto, false), i);
  setenv_str_i (es, "local", e->local, i);
  setenv_int_i (es, "local_port", e->local_port, i);
  setenv_str_i (es, "remote", e->remote, i);
  setenv_int_i (es, "remote_port", e->remote_port, i);

#ifdef ENABLE_HTTP_PROXY
  if (e->http_proxy_options)
    {
      setenv_str_i (es, "http_proxy_server", e->http_proxy_options->server, i);
      setenv_int_i (es, "http_proxy_port", e->http_proxy_options->port, i);
    }
#endif
#ifdef ENABLE_SOCKS
  if (e->socks_proxy_server)
    {
      setenv_str_i (es, "socks_proxy_server", e->socks_proxy_server, i);
      setenv_int_i (es, "socks_proxy_port", e->socks_proxy_port, i);
    }
#endif
}

void
setenv_settings (struct env_set *es, const struct options *o)
{
  setenv_str (es, "config", o->config);
  setenv_int (es, "verb", o->verbosity);
  setenv_int (es, "daemon", o->daemon);
  setenv_int (es, "daemon_log_redirect", o->log);
  setenv_unsigned (es, "daemon_start_time", time(NULL));
  setenv_int (es, "daemon_pid", openvpn_getpid());

#ifdef ENABLE_CONNECTION
  if (o->connection_list)
    {
      int i;
      for (i = 0; i < o->connection_list->len; ++i)
	setenv_connection_entry (es, o->connection_list->array[i], i+1);
    }
  else
#endif
    setenv_connection_entry (es, &o->ce, 1);
}

static in_addr_t
get_ip_addr (const char *ip_string, int msglevel, bool *error)
{
  unsigned int flags = GETADDR_HOST_ORDER;
  bool succeeded = false;
  in_addr_t ret;

  if (msglevel & M_FATAL)
    flags |= GETADDR_FATAL;

  ret = getaddr (flags, ip_string, 0, &succeeded, NULL);
  if (!succeeded && error)
    *error = true;
  return ret;
}

static char *
string_substitute (const char *src, int from, int to, struct gc_arena *gc)
{
  char *ret = (char *) gc_malloc (strlen (src) + 1, true, gc);
  char *dest = ret;
  char c;

  do
    {
      c = *src++;
      if (c == from)
	c = to;
      *dest++ = c;
    }
  while (c);
  return ret;
}

bool
is_persist_option (const struct options *o)
{
  return o->persist_tun
      || o->persist_key
      || o->persist_local_ip
      || o->persist_remote_ip
#ifdef USE_PTHREAD
      || o->n_threads >= 2
#endif
    ;
}

bool
is_stateful_restart (const struct options *o)
{
  return is_persist_option (o) || connection_list_defined (o);
}

#ifdef WIN32

#ifdef ENABLE_DEBUG

static void
show_dhcp_option_addrs (const char *name, const in_addr_t *array, int len)
{
  struct gc_arena gc = gc_new ();
  int i;
  for (i = 0; i < len; ++i)
    {
      msg (D_SHOW_PARMS, "  %s[%d] = %s",
	   name,
	   i,
	   print_in_addr_t (array[i], 0, &gc));
    }
  gc_free (&gc);
}

static void
show_tuntap_options (const struct tuntap_options *o)
{
  SHOW_BOOL (ip_win32_defined);
  SHOW_INT (ip_win32_type);
  SHOW_INT (dhcp_masq_offset);
  SHOW_INT (dhcp_lease_time);
  SHOW_INT (tap_sleep);
  SHOW_BOOL (dhcp_options);
  SHOW_BOOL (dhcp_renew);
  SHOW_BOOL (dhcp_pre_release);
  SHOW_BOOL (dhcp_release);
  SHOW_STR (domain);
  SHOW_STR (netbios_scope);
  SHOW_INT (netbios_node_type);
  SHOW_BOOL (disable_nbt);

  show_dhcp_option_addrs ("DNS", o->dns, o->dns_len);
  show_dhcp_option_addrs ("WINS", o->wins, o->wins_len);
  show_dhcp_option_addrs ("NTP", o->ntp, o->ntp_len);
  show_dhcp_option_addrs ("NBDD", o->nbdd, o->nbdd_len);
}

#endif

static void
dhcp_option_address_parse (const char *name, const char *parm, in_addr_t *array, int *len, int msglevel)
{
  if (*len >= N_DHCP_ADDR)
    {
      msg (msglevel, "--dhcp-option %s: maximum of %d %s servers can be specified",
	   name,
	   N_DHCP_ADDR,
	   name);
    }
  else
    {
      if (ip_addr_dotted_quad_safe (parm)) /* FQDN -- IP address only */
	{
	  bool error = false;
	  const in_addr_t addr = get_ip_addr (parm, msglevel, &error);
	  if (!error)
	    array[(*len)++] = addr;
	}
      else
	{
	  msg (msglevel, "dhcp-option parameter %s '%s' must be an IP address", name, parm);
	}
    }
}

#endif

#if P2MP

#ifdef ENABLE_DEBUG

static void
show_p2mp_parms (const struct options *o)
{
  struct gc_arena gc = gc_new ();

#if P2MP_SERVER
  msg (D_SHOW_PARMS, "  server_network = %s", print_in_addr_t (o->server_network, 0, &gc));
  msg (D_SHOW_PARMS, "  server_netmask = %s", print_in_addr_t (o->server_netmask, 0, &gc));
  msg (D_SHOW_PARMS, "  server_bridge_ip = %s", print_in_addr_t (o->server_bridge_ip, 0, &gc));
  msg (D_SHOW_PARMS, "  server_bridge_netmask = %s", print_in_addr_t (o->server_bridge_netmask, 0, &gc));
  msg (D_SHOW_PARMS, "  server_bridge_pool_start = %s", print_in_addr_t (o->server_bridge_pool_start, 0, &gc));
  msg (D_SHOW_PARMS, "  server_bridge_pool_end = %s", print_in_addr_t (o->server_bridge_pool_end, 0, &gc));
  if (o->push_list.head)
    {
      const struct push_entry *e = o->push_list.head;
      while (e)
	{
	  if (e->enable)
	    msg (D_SHOW_PARMS, "  push_entry = '%s'", e->option);
	  e = e->next;
	}
    }
  SHOW_BOOL (ifconfig_pool_defined);
  msg (D_SHOW_PARMS, "  ifconfig_pool_start = %s", print_in_addr_t (o->ifconfig_pool_start, 0, &gc));
  msg (D_SHOW_PARMS, "  ifconfig_pool_end = %s", print_in_addr_t (o->ifconfig_pool_end, 0, &gc));
  msg (D_SHOW_PARMS, "  ifconfig_pool_netmask = %s", print_in_addr_t (o->ifconfig_pool_netmask, 0, &gc));
  SHOW_STR (ifconfig_pool_persist_filename);
  SHOW_INT (ifconfig_pool_persist_refresh_freq);
  SHOW_INT (n_bcast_buf);
  SHOW_INT (tcp_queue_limit);
  SHOW_INT (real_hash_size);
  SHOW_INT (virtual_hash_size);
  SHOW_STR (client_connect_script);
  SHOW_STR (learn_address_script);
  SHOW_STR (client_disconnect_script);
  SHOW_STR (client_config_dir);
  SHOW_BOOL (ccd_exclusive);
  SHOW_STR (tmp_dir);
  SHOW_BOOL (push_ifconfig_defined);
  msg (D_SHOW_PARMS, "  push_ifconfig_local = %s", print_in_addr_t (o->push_ifconfig_local, 0, &gc));
  msg (D_SHOW_PARMS, "  push_ifconfig_remote_netmask = %s", print_in_addr_t (o->push_ifconfig_remote_netmask, 0, &gc));
  SHOW_BOOL (enable_c2c);
  SHOW_BOOL (duplicate_cn);
  SHOW_INT (cf_max);
  SHOW_INT (cf_per);
  SHOW_INT (max_clients);
  SHOW_INT (max_routes_per_client);
  SHOW_STR (auth_user_pass_verify_script);
  SHOW_BOOL (auth_user_pass_verify_script_via_file);
  SHOW_INT (ssl_flags);
#if PORT_SHARE
  SHOW_STR (port_share_host);
  SHOW_INT (port_share_port);
#endif
#endif /* P2MP_SERVER */

  SHOW_BOOL (client);
  SHOW_BOOL (pull);
  SHOW_STR (auth_user_pass_file);

  gc_free (&gc);
}

#endif /* ENABLE_DEBUG */

#if P2MP_SERVER

static void
option_iroute (struct options *o,
	       const char *network_str,
	       const char *netmask_str,
	       int msglevel)
{
  struct iroute *ir;

  ALLOC_OBJ_GC (ir, struct iroute, &o->gc);
  ir->network = getaddr (GETADDR_HOST_ORDER, network_str, 0, NULL, NULL);
  ir->netbits = -1;

  if (netmask_str)
    {
      const in_addr_t netmask = getaddr (GETADDR_HOST_ORDER, netmask_str, 0, NULL, NULL);
      if (!netmask_to_netbits (ir->network, netmask, &ir->netbits))
	{
	  msg (msglevel, "in --iroute %s %s : Bad network/subnet specification",
	       network_str,
	       netmask_str);
	  return;
	}
    }

  ir->next = o->iroutes;
  o->iroutes = ir;
}

#endif /* P2MP_SERVER */
#endif /* P2MP */

#if defined(ENABLE_HTTP_PROXY) && defined(ENABLE_DEBUG)
static void
show_http_proxy_options (const struct http_proxy_options *o)
{
  msg (D_SHOW_PARMS, "BEGIN http_proxy");
  SHOW_STR (server);
  SHOW_INT (port);
  SHOW_STR (auth_method_string);
  SHOW_STR (auth_file);
  SHOW_BOOL (retry);
  SHOW_INT (timeout);
  SHOW_STR (http_version);
  SHOW_STR (user_agent);
  msg (D_SHOW_PARMS, "END http_proxy");
}
#endif

void
options_detach (struct options *o)
{
  gc_detach (&o->gc);
  o->routes = NULL;
#if P2MP_SERVER
  clone_push_list(o);
#endif
}

void
rol_check_alloc (struct options *options)
{
  if (!options->routes)
    options->routes = new_route_option_list (options->max_routes, &options->gc);
}

#ifdef ENABLE_DEBUG
static void
show_connection_entry (const struct connection_entry *o)
{
  msg (D_SHOW_PARMS, "  proto = %s", proto2ascii (o->proto, false));
  SHOW_STR (local);
  SHOW_INT (local_port);
  SHOW_STR (remote);
  SHOW_INT (remote_port);
  SHOW_BOOL (remote_float);
  SHOW_BOOL (bind_defined);
  SHOW_BOOL (bind_local);
  SHOW_INT (connect_retry_seconds);
  SHOW_INT (connect_timeout);
  SHOW_INT (connect_retry_max);

#ifdef ENABLE_HTTP_PROXY
  if (o->http_proxy_options)
    show_http_proxy_options (o->http_proxy_options);
#endif
#ifdef ENABLE_SOCKS
  SHOW_STR (socks_proxy_server);
  SHOW_INT (socks_proxy_port);
  SHOW_BOOL (socks_proxy_retry);
#endif
}

static void
show_connection_entries (const struct options *o)
{
  msg (D_SHOW_PARMS, "Connection profiles [default]:");
  show_connection_entry (&o->ce);
#ifdef ENABLE_CONNECTION
 if (o->connection_list)
   {
     const struct connection_list *l = o->connection_list;
     int i;
     for (i = 0; i < l->len; ++i)
       {
	 msg (D_SHOW_PARMS, "Connection profiles [%d]:", i);
	 show_connection_entry (l->array[i]);
       }
   }
#endif
  msg (D_SHOW_PARMS, "Connection profiles END");
}

#endif

void
show_settings (const struct options *o)
{
#ifdef ENABLE_DEBUG
  msg (D_SHOW_PARMS, "Current Parameter Settings:");

  SHOW_STR (config);
  
  SHOW_INT (mode);

#ifdef TUNSETPERSIST
  SHOW_BOOL (persist_config);
  SHOW_INT (persist_mode);
#endif

#ifdef USE_CRYPTO
  SHOW_BOOL (show_ciphers);
  SHOW_BOOL (show_digests);
  SHOW_BOOL (show_engines);
  SHOW_BOOL (genkey);
#ifdef USE_SSL
  SHOW_STR (key_pass_file);
  SHOW_BOOL (show_tls_ciphers);
#endif
#endif

  show_connection_entries (o);

  SHOW_BOOL (remote_random);

  SHOW_STR (ipchange);
  SHOW_STR (dev);
  SHOW_STR (dev_type);
  SHOW_STR (dev_node);
  SHOW_STR (lladdr);
  SHOW_INT (topology);
  SHOW_BOOL (tun_ipv6);
  SHOW_STR (ifconfig_local);
  SHOW_STR (ifconfig_remote_netmask);
  SHOW_BOOL (ifconfig_noexec);
  SHOW_BOOL (ifconfig_nowarn);

#ifdef HAVE_GETTIMEOFDAY
  SHOW_INT (shaper);
#endif
  SHOW_INT (tun_mtu);
  SHOW_BOOL (tun_mtu_defined);
  SHOW_INT (link_mtu);
  SHOW_BOOL (link_mtu_defined);
  SHOW_INT (tun_mtu_extra);
  SHOW_BOOL (tun_mtu_extra_defined);

#ifdef ENABLE_FRAGMENT
  SHOW_INT (fragment);
#endif

  SHOW_INT (mtu_discover_type);

#ifdef ENABLE_OCC
  SHOW_INT (mtu_test);
#endif

  SHOW_BOOL (mlock);

  SHOW_INT (keepalive_ping);
  SHOW_INT (keepalive_timeout);
  SHOW_INT (inactivity_timeout);
  SHOW_INT (ping_send_timeout);
  SHOW_INT (ping_rec_timeout);
  SHOW_INT (ping_rec_timeout_action);
  SHOW_BOOL (ping_timer_remote);
  SHOW_INT (remap_sigusr1);
#ifdef ENABLE_OCC
  SHOW_INT (explicit_exit_notification);
#endif
  SHOW_BOOL (persist_tun);
  SHOW_BOOL (persist_local_ip);
  SHOW_BOOL (persist_remote_ip);
  SHOW_BOOL (persist_key);

  SHOW_INT (mssfix);
  
#if PASSTOS_CAPABILITY
  SHOW_BOOL (passtos);
#endif

  SHOW_INT (resolve_retry_seconds);

  SHOW_STR (username);
  SHOW_STR (groupname);
  SHOW_STR (chroot_dir);
  SHOW_STR (cd_dir);
#ifdef HAVE_SETCON
  SHOW_STR (selinux_context);
#endif
  SHOW_STR (writepid);
  SHOW_STR (up_script);
  SHOW_STR (down_script);
  SHOW_BOOL (down_pre);
  SHOW_BOOL (up_restart);
  SHOW_BOOL (up_delay);
  SHOW_BOOL (daemon);
  SHOW_INT (inetd);
  SHOW_BOOL (log);
  SHOW_BOOL (suppress_timestamps);
  SHOW_INT (nice);
  SHOW_INT (verbosity);
  SHOW_INT (mute);
#ifdef ENABLE_DEBUG
  SHOW_INT (gremlin);
#endif
  SHOW_STR (status_file);
  SHOW_INT (status_file_version);
  SHOW_INT (status_file_update_freq);

#ifdef ENABLE_OCC
  SHOW_BOOL (occ);
#endif
  SHOW_INT (rcvbuf);
  SHOW_INT (sndbuf);
  SHOW_INT (sockflags);

  SHOW_BOOL (fast_io);

#ifdef USE_LZO
  SHOW_INT (lzo);
#endif

  SHOW_STR (route_script);
  SHOW_STR (route_default_gateway);
  SHOW_INT (route_default_metric);
  SHOW_BOOL (route_noexec);
  SHOW_INT (route_delay);
  SHOW_INT (route_delay_window);
  SHOW_BOOL (route_delay_defined);
  SHOW_BOOL (route_nopull);
  SHOW_BOOL (route_gateway_via_dhcp);
  SHOW_INT (max_routes);
  SHOW_BOOL (allow_pull_fqdn);
  if (o->routes)
    print_route_options (o->routes, D_SHOW_PARMS);

#ifdef ENABLE_MANAGEMENT
  SHOW_STR (management_addr);
  SHOW_INT (management_port);
  SHOW_STR (management_user_pass);
  SHOW_INT (management_log_history_cache);
  SHOW_INT (management_echo_buffer_size);
  SHOW_STR (management_write_peer_info_file);
  SHOW_STR (management_client_user);
  SHOW_STR (management_client_group);
  SHOW_INT (management_flags);
#endif
#ifdef ENABLE_PLUGIN
  if (o->plugin_list)
    plugin_option_list_print (o->plugin_list, D_SHOW_PARMS);
#endif

#ifdef USE_CRYPTO
  SHOW_STR (shared_secret_file);
  SHOW_INT (key_direction);
  SHOW_BOOL (ciphername_defined);
  SHOW_STR (ciphername);
  SHOW_BOOL (authname_defined);
  SHOW_STR (authname);
  SHOW_STR (prng_hash);
  SHOW_INT (prng_nonce_secret_len);
  SHOW_INT (keysize);
  SHOW_BOOL (engine);
  SHOW_BOOL (replay);
  SHOW_BOOL (mute_replay_warnings);
  SHOW_INT (replay_window);
  SHOW_INT (replay_time);
  SHOW_STR (packet_id_file);
  SHOW_BOOL (use_iv);
  SHOW_BOOL (test_crypto);

#ifdef USE_SSL
  SHOW_BOOL (tls_server);
  SHOW_BOOL (tls_client);
  SHOW_INT (key_method);
  SHOW_STR (ca_file);
  SHOW_STR (ca_path);
  SHOW_STR (dh_file);
  SHOW_STR (cert_file);
  SHOW_STR (priv_key_file);
  SHOW_STR (pkcs12_file);
#ifdef WIN32
  SHOW_STR (cryptoapi_cert);
#endif
  SHOW_STR (cipher_list);
  SHOW_STR (tls_verify);
  SHOW_STR (tls_export_cert);
  SHOW_STR (tls_remote);
  SHOW_STR (crl_file);
  SHOW_INT (ns_cert_type);
  {
    int i;
    for (i=0;i<MAX_PARMS;i++)
      SHOW_INT (remote_cert_ku[i]);
  }
  SHOW_STR (remote_cert_eku);

  SHOW_INT (tls_timeout);

  SHOW_INT (renegotiate_bytes);
  SHOW_INT (renegotiate_packets);
  SHOW_INT (renegotiate_seconds);

  SHOW_INT (handshake_window);
  SHOW_INT (transition_window);

  SHOW_BOOL (single_session);
#ifdef ENABLE_PUSH_PEER_INFO
  SHOW_BOOL (push_peer_info);
#endif
  SHOW_BOOL (tls_exit);

  SHOW_STR (tls_auth_file);
#endif
#endif

#ifdef ENABLE_PKCS11
  {
    int i;
    for (i=0;i<MAX_PARMS && o->pkcs11_providers[i] != NULL;i++)
      SHOW_PARM (pkcs11_providers, o->pkcs11_providers[i], "%s");
  }
  {
    int i;
    for (i=0;i<MAX_PARMS;i++)
      SHOW_PARM (pkcs11_protected_authentication, o->pkcs11_protected_authentication[i] ? "ENABLED" : "DISABLED", "%s");
  }
  {
    int i;
    for (i=0;i<MAX_PARMS;i++)
      SHOW_PARM (pkcs11_private_mode, o->pkcs11_private_mode[i], "%08x");
  }
  {
    int i;
    for (i=0;i<MAX_PARMS;i++)
      SHOW_PARM (pkcs11_cert_private, o->pkcs11_cert_private[i] ? "ENABLED" : "DISABLED", "%s");
  }
  SHOW_INT (pkcs11_pin_cache_period);
  SHOW_STR (pkcs11_id);
  SHOW_BOOL (pkcs11_id_management);
#endif			/* ENABLE_PKCS11 */

#if P2MP
  show_p2mp_parms (o);
#endif

#ifdef WIN32
  SHOW_BOOL (show_net_up);
  SHOW_INT (route_method);
  show_tuntap_options (&o->tuntap_options);
#endif
#endif
}

#undef SHOW_PARM
#undef SHOW_STR
#undef SHOW_INT
#undef SHOW_BOOL

#ifdef ENABLE_HTTP_PROXY

struct http_proxy_options *
init_http_options_if_undefined (struct options *o)
{
  if (!o->ce.http_proxy_options)
    {
      ALLOC_OBJ_CLEAR_GC (o->ce.http_proxy_options, struct http_proxy_options, &o->gc);
      /* http proxy defaults */
      o->ce.http_proxy_options->timeout = 5;
      o->ce.http_proxy_options->http_version = "1.0";
    }
  return o->ce.http_proxy_options;
}

#endif

#if HTTP_PROXY_FALLBACK

static struct http_proxy_options *
parse_http_proxy_override (const char *server,
			   const char *port,
			   const char *flags,
			   const int msglevel,
			   struct gc_arena *gc)
{
  if (server && port)
    {
      struct http_proxy_options *ho;
      const int int_port = atoi(port);

      if (!legal_ipv4_port (int_port))
	{
	  msg (msglevel, "Bad http-proxy port number: %s", port);
	  return NULL;
	}

      ALLOC_OBJ_CLEAR_GC (ho, struct http_proxy_options, gc);
      ho->server = string_alloc(server, gc);
      ho->port = int_port;
      ho->retry = true;
      ho->timeout = 5;
      if (flags && !strcmp(flags, "nct"))
	ho->auth_retry = PAR_NCT;
      else
	ho->auth_retry = PAR_ALL;
      ho->http_version = "1.0";
      ho->user_agent = "OpenVPN-Autoproxy/1.0";
      return ho;
    }
  else
    return NULL;
}

struct http_proxy_options *
parse_http_proxy_fallback (struct context *c,
			   const char *server,
			   const char *port,
			   const char *flags,
			   const int msglevel)
{
  struct gc_arena gc = gc_new ();
  struct http_proxy_options *ret = NULL;
  struct http_proxy_options *hp = parse_http_proxy_override(server, port, flags, msglevel, &gc);
  if (hp)
    {
      struct hpo_store *hpos = c->options.hpo_store;
      if (!hpos)
	{
	  ALLOC_OBJ_CLEAR_GC (hpos, struct hpo_store, &c->options.gc);
	  c->options.hpo_store = hpos;
	}
      hpos->hpo = *hp;
      hpos->hpo.server = hpos->server;
      strncpynt(hpos->server, hp->server, sizeof(hpos->server));
      ret = &hpos->hpo;
    }
  gc_free (&gc);
  return ret;
}

static void
http_proxy_warn(const char *name)
{
  msg (M_WARN, "Note: option %s ignored because no TCP-based connection profiles are defined", name);
}

void
options_postprocess_http_proxy_fallback (struct options *o)
{
  struct connection_list *l = o->connection_list;
  if (l)
    {
      int i;
      for (i = 0; i < l->len; ++i)
	{
	  struct connection_entry *ce = l->array[i];
	  if (ce->proto == PROTO_TCPv4_CLIENT || ce->proto == PROTO_TCPv4)
	    {
	      if (l->len < CONNECTION_LIST_SIZE)
		{
		  struct connection_entry *newce;
		  ALLOC_OBJ_GC (newce, struct connection_entry, &o->gc);
		  *newce = *ce;
		  newce->flags |= CE_HTTP_PROXY_FALLBACK;
		  newce->http_proxy_options = NULL;
		  newce->ce_http_proxy_fallback_timestamp = 0;
		  l->array[l->len++] = newce;
		}
	      return;
	    }
	}
    }
  http_proxy_warn("http-proxy-fallback");
}

void
options_postprocess_http_proxy_override (struct options *o)
{
  const struct connection_list *l = o->connection_list;
   if (l)
    {
      int i;
      bool succeed = false;
      for (i = 0; i < l->len; ++i)
	{
	  struct connection_entry *ce = l->array[i];
	  if (ce->proto == PROTO_TCPv4_CLIENT || ce->proto == PROTO_TCPv4)
	    {
	      ce->http_proxy_options = o->http_proxy_override;
	      succeed = true;
	    }
	}
      if (succeed)
	{
	  for (i = 0; i < l->len; ++i)
	    {
	      struct connection_entry *ce = l->array[i];
	      if (ce->proto == PROTO_UDPv4)
		{
		  ce->flags |= CE_DISABLED;
		}
	    }
	}
      else
	{
	  http_proxy_warn("http-proxy-override");
	}
    }
}

#endif

#if ENABLE_CONNECTION

static struct connection_list *
alloc_connection_list_if_undef (struct options *options)
{
  if (!options->connection_list)
    ALLOC_OBJ_CLEAR_GC (options->connection_list, struct connection_list, &options->gc);
  return options->connection_list;
}

static struct connection_entry *
alloc_connection_entry (struct options *options, const int msglevel)
{
  struct connection_list *l = alloc_connection_list_if_undef (options);
  struct connection_entry *e;

  if (l->len >= CONNECTION_LIST_SIZE)
    {
      msg (msglevel, "Maximum number of 'connection' options (%d) exceeded", CONNECTION_LIST_SIZE);
      return NULL;
    }
  ALLOC_OBJ_GC (e, struct connection_entry, &options->gc);
  l->array[l->len++] = e;
  return e;
}

static struct remote_list *
alloc_remote_list_if_undef (struct options *options)
{
  if (!options->remote_list)
    ALLOC_OBJ_CLEAR_GC (options->remote_list, struct remote_list, &options->gc);
  return options->remote_list;
}

static struct remote_entry *
alloc_remote_entry (struct options *options, const int msglevel)
{
  struct remote_list *l = alloc_remote_list_if_undef (options);
  struct remote_entry *e;

  if (l->len >= CONNECTION_LIST_SIZE)
    {
      msg (msglevel, "Maximum number of 'remote' options (%d) exceeded", CONNECTION_LIST_SIZE);
      return NULL;
    }
  ALLOC_OBJ_GC (e, struct remote_entry, &options->gc);
  l->array[l->len++] = e;
  return e;
}

#endif

void
connection_entry_load_re (struct connection_entry *ce, const struct remote_entry *re)
{
  if (re->remote)
    ce->remote = re->remote;
  if (re->remote_port >= 0)
    ce->remote_port = re->remote_port;
  if (re->proto >= 0)
    ce->proto = re->proto;
}

static void
options_postprocess_verify_ce (const struct options *options, const struct connection_entry *ce)
{
  struct options defaults;
  int dev = DEV_TYPE_UNDEF;
  bool pull = false;

  init_options (&defaults, true);

#ifdef USE_CRYPTO
  if (options->test_crypto)
    {
      notnull (options->shared_secret_file, "key file (--secret)");
    }
  else
#endif
    notnull (options->dev, "TUN/TAP device (--dev)");

  /*
   * Get tun/tap/null device type
   */
  dev = dev_type_enum (options->dev, options->dev_type);

  /*
   * If "proto tcp" is specified, make sure we know whether it is
   * tcp-client or tcp-server.
   */
  if (ce->proto == PROTO_TCPv4)
    msg (M_USAGE, "--proto tcp is ambiguous in this context.  Please specify --proto tcp-server or --proto tcp-client");

  /*
   * Sanity check on daemon/inetd modes
   */

  if (options->daemon && options->inetd)
    msg (M_USAGE, "only one of --daemon or --inetd may be specified");

  if (options->inetd && (ce->local || ce->remote))
    msg (M_USAGE, "--local or --remote cannot be used with --inetd");

  if (options->inetd && ce->proto == PROTO_TCPv4_CLIENT)
    msg (M_USAGE, "--proto tcp-client cannot be used with --inetd");

  if (options->inetd == INETD_NOWAIT && ce->proto != PROTO_TCPv4_SERVER)
    msg (M_USAGE, "--inetd nowait can only be used with --proto tcp-server");

  if (options->inetd == INETD_NOWAIT
#if defined(USE_CRYPTO) && defined(USE_SSL)
      && !(options->tls_server || options->tls_client)
#endif
      )
    msg (M_USAGE, "--inetd nowait can only be used in TLS mode");

  if (options->inetd == INETD_NOWAIT && dev != DEV_TYPE_TAP)
    msg (M_USAGE, "--inetd nowait only makes sense in --dev tap mode");


  if (options->lladdr && dev != DEV_TYPE_TAP)
    msg (M_USAGE, "--lladdr can only be used in --dev tap mode");
 
  /*
   * Sanity check on TCP mode options
   */

  if (ce->connect_retry_defined && ce->proto != PROTO_TCPv4_CLIENT)
    msg (M_USAGE, "--connect-retry doesn't make sense unless also used with --proto tcp-client");

  if (ce->connect_timeout_defined && ce->proto != PROTO_TCPv4_CLIENT)
    msg (M_USAGE, "--connect-timeout doesn't make sense unless also used with --proto tcp-client");

  /*
   * Sanity check on MTU parameters
   */
  if (options->tun_mtu_defined && options->link_mtu_defined)
    msg (M_USAGE, "only one of --tun-mtu or --link-mtu may be defined (note that --ifconfig implies --link-mtu %d)", LINK_MTU_DEFAULT);

#ifdef ENABLE_OCC
  if (ce->proto != PROTO_UDPv4 && options->mtu_test)
    msg (M_USAGE, "--mtu-test only makes sense with --proto udp");
#endif

  /* will we be pulling options from server? */
#if P2MP
  pull = options->pull;
#endif

  /*
   * Sanity check on --local, --remote, and --ifconfig
   */

  if (string_defined_equal (ce->local, ce->remote)
      && ce->local_port == ce->remote_port)
    msg (M_USAGE, "--remote and --local addresses are the same");
  
  if (string_defined_equal (ce->remote, options->ifconfig_local)
      || string_defined_equal (ce->remote, options->ifconfig_remote_netmask))
    msg (M_USAGE, "--local and --remote addresses must be distinct from --ifconfig addresses");

  if (string_defined_equal (ce->local, options->ifconfig_local)
      || string_defined_equal (ce->local, options->ifconfig_remote_netmask))
    msg (M_USAGE, "--local addresses must be distinct from --ifconfig addresses");

  if (string_defined_equal (options->ifconfig_local, options->ifconfig_remote_netmask))
    msg (M_USAGE, "local and remote/netmask --ifconfig addresses must be different");

  if (ce->bind_defined && !ce->bind_local)
    msg (M_USAGE, "--bind and --nobind can't be used together");

  if (ce->local && !ce->bind_local)
    msg (M_USAGE, "--local and --nobind don't make sense when used together");

  if (ce->local_port_defined && !ce->bind_local)
    msg (M_USAGE, "--lport and --nobind don't make sense when used together");

  if (!ce->remote && !ce->bind_local)
    msg (M_USAGE, "--nobind doesn't make sense unless used with --remote");

  /*
   * Check for consistency of management options
   */
#ifdef ENABLE_MANAGEMENT
  if (!options->management_addr &&
      (options->management_flags
       || options->management_write_peer_info_file
       || options->management_log_history_cache != defaults.management_log_history_cache))
    msg (M_USAGE, "--management is not specified, however one or more options which modify the behavior of --management were specified");

  if ((options->management_client_user || options->management_client_group)
      && !(options->management_flags & MF_UNIX_SOCK))
    msg (M_USAGE, "--management-client-(user|group) can only be used on unix domain sockets");
#endif

  /*
   * Windows-specific options.
   */

#ifdef WIN32
      if (dev == DEV_TYPE_TUN && !(pull || (options->ifconfig_local && options->ifconfig_remote_netmask)))
	msg (M_USAGE, "On Windows, --ifconfig is required when --dev tun is used");

      if ((options->tuntap_options.ip_win32_defined)
	  && !(pull || (options->ifconfig_local && options->ifconfig_remote_netmask)))
	msg (M_USAGE, "On Windows, --ip-win32 doesn't make sense unless --ifconfig is also used");

      if (options->tuntap_options.dhcp_options
	  && options->tuntap_options.ip_win32_type != IPW32_SET_DHCP_MASQ
	  && options->tuntap_options.ip_win32_type != IPW32_SET_ADAPTIVE)
	msg (M_USAGE, "--dhcp-options requires --ip-win32 dynamic or adaptive");
#endif

  /*
   * Check that protocol options make sense.
   */

#ifdef ENABLE_FRAGMENT
  if (ce->proto != PROTO_UDPv4 && options->fragment)
    msg (M_USAGE, "--fragment can only be used with --proto udp");
#endif

#ifdef ENABLE_OCC
  if (ce->proto != PROTO_UDPv4 && options->explicit_exit_notification)
    msg (M_USAGE, "--explicit-exit-notify can only be used with --proto udp");
#endif

  if (!ce->remote && ce->proto == PROTO_TCPv4_CLIENT)
    msg (M_USAGE, "--remote MUST be used in TCP Client mode");

#ifdef ENABLE_HTTP_PROXY
  if ((ce->http_proxy_options || options->auto_proxy_info) && ce->proto != PROTO_TCPv4_CLIENT)
    msg (M_USAGE, "--http-proxy or --auto-proxy MUST be used in TCP Client mode (i.e. --proto tcp-client)");
#endif

#if defined(ENABLE_HTTP_PROXY) && defined(ENABLE_SOCKS)
  if (ce->http_proxy_options && ce->socks_proxy_server)
    msg (M_USAGE, "--http-proxy can not be used together with --socks-proxy");
#endif

#ifdef ENABLE_SOCKS
  if (ce->socks_proxy_server && ce->proto == PROTO_TCPv4_SERVER)
    msg (M_USAGE, "--socks-proxy can not be used in TCP Server mode");
#endif

  if (ce->proto == PROTO_TCPv4_SERVER && connection_list_defined (options))
    msg (M_USAGE, "TCP server mode allows at most one --remote address");

#if P2MP_SERVER

  /*
   * Check consistency of --mode server options.
   */
  if (options->mode == MODE_SERVER)
    {
      if (!(dev == DEV_TYPE_TUN || dev == DEV_TYPE_TAP))
	msg (M_USAGE, "--mode server only works with --dev tun or --dev tap");
      if (options->pull)
	msg (M_USAGE, "--pull cannot be used with --mode server");
      if (!(ce->proto == PROTO_UDPv4 || ce->proto == PROTO_TCPv4_SERVER))
	msg (M_USAGE, "--mode server currently only supports --proto udp or --proto tcp-server");
#if PORT_SHARE
      if ((options->port_share_host || options->port_share_port) && ce->proto != PROTO_TCPv4_SERVER)
	msg (M_USAGE, "--port-share only works in TCP server mode (--proto tcp-server)");
#endif
      if (!options->tls_server)
	msg (M_USAGE, "--mode server requires --tls-server");
      if (ce->remote)
	msg (M_USAGE, "--remote cannot be used with --mode server");
      if (!ce->bind_local)
	msg (M_USAGE, "--nobind cannot be used with --mode server");
#ifdef ENABLE_HTTP_PROXY
      if (ce->http_proxy_options)
	msg (M_USAGE, "--http-proxy cannot be used with --mode server");
#endif
#ifdef ENABLE_SOCKS
      if (ce->socks_proxy_server)
	msg (M_USAGE, "--socks-proxy cannot be used with --mode server");
#endif
#ifdef ENABLE_CONNECTION
      if (options->connection_list)
	msg (M_USAGE, "<connection> cannot be used with --mode server");
#endif
      if (options->tun_ipv6)
	msg (M_USAGE, "--tun-ipv6 cannot be used with --mode server");
      if (options->shaper)
	msg (M_USAGE, "--shaper cannot be used with --mode server");
      if (options->inetd)
	msg (M_USAGE, "--inetd cannot be used with --mode server");
      if (options->ipchange)
	msg (M_USAGE, "--ipchange cannot be used with --mode server (use --client-connect instead)");
      if (!(ce->proto == PROTO_UDPv4 || ce->proto == PROTO_TCPv4_SERVER))
	msg (M_USAGE, "--mode server currently only supports --proto udp or --proto tcp-server");
      if (ce->proto != PROTO_UDPv4 && (options->cf_max || options->cf_per))
	msg (M_USAGE, "--connect-freq only works with --mode server --proto udp.  Try --max-clients instead.");
      if (!(dev == DEV_TYPE_TAP || (dev == DEV_TYPE_TUN && options->topology == TOP_SUBNET)) && options->ifconfig_pool_netmask)
	msg (M_USAGE, "The third parameter to --ifconfig-pool (netmask) is only valid in --dev tap mode");
#ifdef ENABLE_OCC
      if (options->explicit_exit_notification)
	msg (M_USAGE, "--explicit-exit-notify cannot be used with --mode server");
#endif
      if (options->routes && (options->routes->flags & RG_ENABLE))
	msg (M_USAGE, "--redirect-gateway cannot be used with --mode server (however --push \"redirect-gateway\" is fine)");
      if (options->route_delay_defined)
	msg (M_USAGE, "--route-delay cannot be used with --mode server");
      if (options->up_delay)
	msg (M_USAGE, "--up-delay cannot be used with --mode server");
      if (!options->ifconfig_pool_defined && options->ifconfig_pool_persist_filename)
	msg (M_USAGE, "--ifconfig-pool-persist must be used with --ifconfig-pool");
      if (options->auth_user_pass_file)
	msg (M_USAGE, "--auth-user-pass cannot be used with --mode server (it should be used on the client side only)");
      if (options->ccd_exclusive && !options->client_config_dir)
	msg (M_USAGE, "--ccd-exclusive must be used with --client-config-dir");
      if (options->key_method != 2)
	msg (M_USAGE, "--mode server requires --key-method 2");

	{
	  const bool ccnr = (options->auth_user_pass_verify_script
			     || PLUGIN_OPTION_LIST (options)
			     || MAN_CLIENT_AUTH_ENABLED (options));
	  const char *postfix = "must be used with --management-client-auth, an --auth-user-pass-verify script, or plugin";
	  if ((options->ssl_flags & SSLF_CLIENT_CERT_NOT_REQUIRED) && !ccnr)
	    msg (M_USAGE, "--client-cert-not-required %s", postfix);
	  if ((options->ssl_flags & SSLF_USERNAME_AS_COMMON_NAME) && !ccnr)
	    msg (M_USAGE, "--username-as-common-name %s", postfix);
	  if ((options->ssl_flags & SSLF_AUTH_USER_PASS_OPTIONAL) && !ccnr)
	    msg (M_USAGE, "--auth-user-pass-optional %s", postfix);
	}

	if ((options->ssl_flags & SSLF_NO_NAME_REMAPPING) && script_method == SM_SYSTEM)
	  msg (M_USAGE, "--script-security method='system' cannot be combined with --no-name-remapping");
    }
  else
    {
      /*
       * When not in server mode, err if parameters are
       * specified which require --mode server.
       */
      if (options->ifconfig_pool_defined || options->ifconfig_pool_persist_filename)
	msg (M_USAGE, "--ifconfig-pool/--ifconfig-pool-persist requires --mode server");
      if (options->real_hash_size != defaults.real_hash_size
	  || options->virtual_hash_size != defaults.virtual_hash_size)
	msg (M_USAGE, "--hash-size requires --mode server");
      if (options->learn_address_script)
	msg (M_USAGE, "--learn-address requires --mode server");
      if (options->client_connect_script)
	msg (M_USAGE, "--client-connect requires --mode server");
      if (options->client_disconnect_script)
	msg (M_USAGE, "--client-disconnect requires --mode server");
      if (options->tmp_dir)
	msg (M_USAGE, "--tmp-dir requires --mode server");
      if (options->client_config_dir || options->ccd_exclusive)
	msg (M_USAGE, "--client-config-dir/--ccd-exclusive requires --mode server");
      if (options->enable_c2c)
	msg (M_USAGE, "--client-to-client requires --mode server");
      if (options->duplicate_cn)
	msg (M_USAGE, "--duplicate-cn requires --mode server");
      if (options->cf_max || options->cf_per)
	msg (M_USAGE, "--connect-freq requires --mode server");
      if (options->ssl_flags & SSLF_CLIENT_CERT_NOT_REQUIRED)
	msg (M_USAGE, "--client-cert-not-required requires --mode server");
      if (options->ssl_flags & SSLF_USERNAME_AS_COMMON_NAME)
	msg (M_USAGE, "--username-as-common-name requires --mode server");
      if (options->ssl_flags & SSLF_AUTH_USER_PASS_OPTIONAL)
	msg (M_USAGE, "--auth-user-pass-optional requires --mode server");
      if (options->ssl_flags & SSLF_NO_NAME_REMAPPING)
	msg (M_USAGE, "--no-name-remapping requires --mode server");
      if (options->ssl_flags & SSLF_OPT_VERIFY)
	msg (M_USAGE, "--opt-verify requires --mode server");
      if (options->server_flags & SF_TCP_NODELAY_HELPER)
	msg (M_USAGE, "--tcp-nodelay requires --mode server");
      if (options->auth_user_pass_verify_script)
	msg (M_USAGE, "--auth-user-pass-verify requires --mode server");
#if PORT_SHARE
      if (options->port_share_host || options->port_share_port)
	msg (M_USAGE, "--port-share requires TCP server mode (--mode server --proto tcp-server)");
#endif

    }
#endif /* P2MP_SERVER */

#ifdef USE_CRYPTO

  /*
   * Check consistency of replay options
   */
  if ((ce->proto != PROTO_UDPv4)
      && (options->replay_window != defaults.replay_window
	  || options->replay_time != defaults.replay_time))
    msg (M_USAGE, "--replay-window only makes sense with --proto udp");

  if (!options->replay
      && (options->replay_window != defaults.replay_window
	  || options->replay_time != defaults.replay_time))
    msg (M_USAGE, "--replay-window doesn't make sense when replay protection is disabled with --no-replay");

  /*
   * SSL/TLS mode sanity checks.
   */

#ifdef USE_SSL
  if (options->tls_server + options->tls_client +
      (options->shared_secret_file != NULL) > 1)
    msg (M_USAGE, "specify only one of --tls-server, --tls-client, or --secret");

  if (options->tls_server)
    {
      notnull (options->dh_file, "DH file (--dh)");
    }
  if (options->tls_server || options->tls_client)
    {
#ifdef ENABLE_PKCS11
      if (options->pkcs11_providers[0])
       {
        notnull (options->ca_file, "CA file (--ca)");

	if (options->pkcs11_id_management && options->pkcs11_id != NULL)
	  msg(M_USAGE, "Parameter --pkcs11-id cannot be used when --pkcs11-id-management is also specified.");
	if (!options->pkcs11_id_management && options->pkcs11_id == NULL)
	  msg(M_USAGE, "Parameter --pkcs11-id or --pkcs11-id-management should be specified.");
	if (options->cert_file)
	  msg(M_USAGE, "Parameter --cert cannot be used when --pkcs11-provider is also specified.");
	if (options->priv_key_file)
	  msg(M_USAGE, "Parameter --key cannot be used when --pkcs11-provider is also specified.");
	if (options->pkcs12_file)
	  msg(M_USAGE, "Parameter --pkcs12 cannot be used when --pkcs11-provider is also specified.");
#ifdef WIN32
	if (options->cryptoapi_cert)
	  msg(M_USAGE, "Parameter --cryptoapicert cannot be used when --pkcs11-provider is also specified.");
#endif
       }
      else
#endif
#ifdef WIN32
      if (options->cryptoapi_cert)
	{
	  if ((!(options->ca_file)) && (!(options->ca_path)))
	    msg(M_USAGE, "You must define CA file (--ca) or CA path (--capath)");
          if (options->cert_file)
	    msg(M_USAGE, "Parameter --cert cannot be used when --cryptoapicert is also specified.");
          if (options->priv_key_file)
	    msg(M_USAGE, "Parameter --key cannot be used when --cryptoapicert is also specified.");
          if (options->pkcs12_file)
	    msg(M_USAGE, "Parameter --pkcs12 cannot be used when --cryptoapicert is also specified.");
	}
      else
#endif
      if (options->pkcs12_file)
        {
          if (options->ca_path)
	    msg(M_USAGE, "Parameter --capath cannot be used when --pkcs12 is also specified.");
          if (options->cert_file)
	    msg(M_USAGE, "Parameter --cert cannot be used when --pkcs12 is also specified.");
          if (options->priv_key_file)
	    msg(M_USAGE, "Parameter --key cannot be used when --pkcs12 is also specified.");
        }
      else
        {
	  if ((!(options->ca_file)) && (!(options->ca_path)))
	    msg(M_USAGE, "You must define CA file (--ca) or CA path (--capath)");
	  if (pull)
	    {
	      const int sum = (options->cert_file != NULL) + (options->priv_key_file != NULL);
	      if (sum == 0)
		{
#if P2MP
		  if (!options->auth_user_pass_file)
#endif
		    msg (M_USAGE, "No client-side authentication method is specified.  You must use either --cert/--key, --pkcs12, or --auth-user-pass");
		}
	      else if (sum == 2)
		;
	      else
		{
		  msg (M_USAGE, "If you use one of --cert or --key, you must use them both");
		}
	    }
	  else
	    {
	      notnull (options->cert_file, "certificate file (--cert) or PKCS#12 file (--pkcs12)");
	      notnull (options->priv_key_file, "private key file (--key) or PKCS#12 file (--pkcs12)");
	    }
	}
    }
  else
    {
      /*
       * Make sure user doesn't specify any TLS options
       * when in non-TLS mode.
       */

#define MUST_BE_UNDEF(parm) if (options->parm != defaults.parm) msg (M_USAGE, err, #parm);

      const char err[] = "Parameter %s can only be specified in TLS-mode, i.e. where --tls-server or --tls-client is also specified.";

      MUST_BE_UNDEF (ca_file);
      MUST_BE_UNDEF (ca_path);
      MUST_BE_UNDEF (dh_file);
      MUST_BE_UNDEF (cert_file);
      MUST_BE_UNDEF (priv_key_file);
      MUST_BE_UNDEF (pkcs12_file);
      MUST_BE_UNDEF (cipher_list);
      MUST_BE_UNDEF (tls_verify);
      MUST_BE_UNDEF (tls_export_cert);
      MUST_BE_UNDEF (tls_remote);
      MUST_BE_UNDEF (tls_timeout);
      MUST_BE_UNDEF (renegotiate_bytes);
      MUST_BE_UNDEF (renegotiate_packets);
      MUST_BE_UNDEF (renegotiate_seconds);
      MUST_BE_UNDEF (handshake_window);
      MUST_BE_UNDEF (transition_window);
      MUST_BE_UNDEF (tls_auth_file);
      MUST_BE_UNDEF (single_session);
#ifdef ENABLE_PUSH_PEER_INFO
      MUST_BE_UNDEF (push_peer_info);
#endif
      MUST_BE_UNDEF (tls_exit);
      MUST_BE_UNDEF (crl_file);
      MUST_BE_UNDEF (key_method);
      MUST_BE_UNDEF (ns_cert_type);
      MUST_BE_UNDEF (remote_cert_ku[0]);
      MUST_BE_UNDEF (remote_cert_eku);
#ifdef ENABLE_PKCS11
      MUST_BE_UNDEF (pkcs11_providers[0]);
      MUST_BE_UNDEF (pkcs11_private_mode[0]);
      MUST_BE_UNDEF (pkcs11_id);
      MUST_BE_UNDEF (pkcs11_id_management);
#endif

      if (pull)
	msg (M_USAGE, err, "--pull");
    }
#undef MUST_BE_UNDEF
#endif /* USE_CRYPTO */
#endif /* USE_SSL */

#if P2MP
  if (options->auth_user_pass_file && !options->pull)
    msg (M_USAGE, "--auth-user-pass requires --pull");
#endif

  uninit_options (&defaults);
}

static void
options_postprocess_mutate_ce (struct options *o, struct connection_entry *ce)
{
#if P2MP_SERVER
  if (o->server_defined || o->server_bridge_defined || o->server_bridge_proxy_dhcp)
    {
      if (ce->proto == PROTO_TCPv4)
	ce->proto = PROTO_TCPv4_SERVER;
    }
#endif
#if P2MP
  if (o->client)
    {
      if (ce->proto == PROTO_TCPv4)
	ce->proto = PROTO_TCPv4_CLIENT;
    }
#endif

  if (ce->proto == PROTO_TCPv4_CLIENT && !ce->local && !ce->local_port_defined && !ce->bind_defined)
    ce->bind_local = false;

#ifdef ENABLE_SOCKS
  if (ce->proto == PROTO_UDPv4 && ce->socks_proxy_server && !ce->local && !ce->local_port_defined && !ce->bind_defined)
    ce->bind_local = false;
#endif

  if (!ce->bind_local)
    ce->local_port = 0;

  /* if protocol forcing is enabled, disable all protocols except for the forced one */
  if (o->proto_force >= 0 && is_proto_tcp(o->proto_force) != is_proto_tcp(ce->proto))
    ce->flags |= CE_DISABLED;
}

static void
options_postprocess_mutate_invariant (struct options *options)
{
  const int dev = dev_type_enum (options->dev, options->dev_type);

  /*
   * If --mssfix is supplied without a parameter, default
   * it to --fragment value, if --fragment is specified.
   */
  if (options->mssfix_default)
    {
#ifdef ENABLE_FRAGMENT
      if (options->fragment)
	options->mssfix = options->fragment;
#else
      msg (M_USAGE, "--mssfix must specify a parameter");
#endif      
    }

  /*
   * In forking TCP server mode, you don't need to ifconfig
   * the tap device (the assumption is that it will be bridged).
   */
  if (options->inetd == INETD_NOWAIT)
    options->ifconfig_noexec = true;

  /*
   * Set MTU defaults
   */
  {
    if (!options->tun_mtu_defined && !options->link_mtu_defined)
      {
	options->tun_mtu_defined = true;
      }
    if ((dev == DEV_TYPE_TAP) && !options->tun_mtu_extra_defined)
      {
	options->tun_mtu_extra_defined = true;
	options->tun_mtu_extra = TAP_MTU_EXTRA_DEFAULT;
      }
  }

#ifdef WIN32
  if ((dev == DEV_TYPE_TUN || dev == DEV_TYPE_TAP) && !options->route_delay_defined)
    {
      if (options->mode == MODE_POINT_TO_POINT)
	{
	  options->route_delay_defined = true;
	  options->route_delay = 5; /* Vista sometimes has a race without this */
	}
    }

  if (options->ifconfig_noexec)
    {
      options->tuntap_options.ip_win32_type = IPW32_SET_MANUAL;
      options->ifconfig_noexec = false;
    }
#endif

#if P2MP_SERVER
  /*
   * Check consistency of --mode server options.
   */
  if (options->mode == MODE_SERVER)
    {
#ifdef WIN32
      /*
       * We need to explicitly set --tap-sleep because
       * we do not schedule event timers in the top-level context.
       */
      options->tuntap_options.tap_sleep = 10;
      if (options->route_delay_defined && options->route_delay)
	options->tuntap_options.tap_sleep = options->route_delay;	
      options->route_delay_defined = false;
#endif
    }
#endif
}

static void
options_postprocess_verify (const struct options *o)
{
#ifdef ENABLE_CONNECTION
  if (o->connection_list)
    {
      int i;
      for (i = 0; i < o->connection_list->len; ++i)
	options_postprocess_verify_ce (o, o->connection_list->array[i]);
    }
  else
#endif
    options_postprocess_verify_ce (o, &o->ce);
}

static void
options_postprocess_mutate (struct options *o)
{
  /*
   * Process helper-type options which map to other, more complex
   * sequences of options.
   */
  helper_client_server (o);
  helper_keepalive (o);
  helper_tcp_nodelay (o);

  options_postprocess_mutate_invariant (o);

#ifdef ENABLE_CONNECTION
  if (o->remote_list && !o->connection_list)
    {
      /*
       * For compatibility with 2.0.x, map multiple --remote options
       * into connection list (connection lists added in 2.1).
       */
      if (o->remote_list->len > 1 || o->force_connection_list)
	{
	  const struct remote_list *rl = o->remote_list;
	  int i;
	  for (i = 0; i < rl->len; ++i)
	    {
	      const struct remote_entry *re = rl->array[i];
	      struct connection_entry ce = o->ce;
	      struct connection_entry *ace;

	      ASSERT (re->remote);
	      connection_entry_load_re (&ce, re);
	      ace = alloc_connection_entry (o, M_USAGE);
	      ASSERT (ace);
	      *ace = ce;
	    }
	}
      else if (o->remote_list->len == 1) /* one --remote option specified */
	{
	  connection_entry_load_re (&o->ce, o->remote_list->array[0]);
	}
      else
	{
	  ASSERT (0);
	}
    }
  if (o->connection_list)
    {
      int i;
      for (i = 0; i < o->connection_list->len; ++i)
	options_postprocess_mutate_ce (o, o->connection_list->array[i]);

#if HTTP_PROXY_FALLBACK
      if (o->http_proxy_override)
	options_postprocess_http_proxy_override(o);
      else if (o->http_proxy_fallback)
	options_postprocess_http_proxy_fallback(o);
#endif
    }
  else
#endif
    options_postprocess_mutate_ce (o, &o->ce);  

#if P2MP
  /*
   * Save certain parms before modifying options via --pull
   */
  pre_pull_save (o);
#endif
}

/*
 * Sanity check on options.
 * Also set some options based on other
 * options.
 */
void
options_postprocess (struct options *options)
{
  options_postprocess_mutate (options);
  options_postprocess_verify (options);
}

#if P2MP

/*
 * Save/Restore certain option defaults before --pull is applied.
 */

void
pre_pull_save (struct options *o)
{
  if (o->pull)
    {
      ALLOC_OBJ_CLEAR_GC (o->pre_pull, struct options_pre_pull, &o->gc);
      o->pre_pull->tuntap_options = o->tuntap_options;
      o->pre_pull->tuntap_options_defined = true;
      o->pre_pull->foreign_option_index = o->foreign_option_index;
      if (o->routes)
	{
	  o->pre_pull->routes = clone_route_option_list(o->routes, &o->gc);
	  o->pre_pull->routes_defined = true;
	}
    }
}

void
pre_pull_restore (struct options *o)
{
  const struct options_pre_pull *pp = o->pre_pull;
  if (pp)
    {
      CLEAR (o->tuntap_options);
      if (pp->tuntap_options_defined)
	  o->tuntap_options = pp->tuntap_options;

      if (pp->routes_defined)
	{
	  rol_check_alloc (o);
	  copy_route_option_list (o->routes, pp->routes);
	}
      else
	o->routes = NULL;

      o->foreign_option_index = pp->foreign_option_index;
    }

  o->push_continuation = 0;
}

#endif

#ifdef ENABLE_OCC

/*
 * Build an options string to represent data channel encryption options.
 * This string must match exactly between peers.  The keysize is checked
 * separately by read_key().
 *
 * The following options must match on both peers:
 *
 * Tunnel options:
 *
 * --dev tun|tap [unit number need not match]
 * --dev-type tun|tap
 * --link-mtu
 * --udp-mtu
 * --tun-mtu
 * --proto udp
 * --proto tcp-client [matched with --proto tcp-server
 *                     on the other end of the connection]
 * --proto tcp-server [matched with --proto tcp-client on
 *                     the other end of the connection]
 * --tun-ipv6
 * --ifconfig x y [matched with --ifconfig y x on
 *                 the other end of the connection]
 *
 * --comp-lzo
 * --fragment
 *
 * Crypto Options:
 *
 * --cipher
 * --auth
 * --keysize
 * --secret
 * --no-replay
 * --no-iv
 *
 * SSL Options:
 *
 * --tls-auth
 * --tls-client [matched with --tls-server on
 *               the other end of the connection]
 * --tls-server [matched with --tls-client on
 *               the other end of the connection]
 */

char *
options_string (const struct options *o,
		const struct frame *frame,
		struct tuntap *tt,
		bool remote,
		struct gc_arena *gc)
{
  struct buffer out = alloc_buf (OPTION_LINE_SIZE);
  bool tt_local = false;

  buf_printf (&out, "V4");

  /*
   * Tunnel Options
   */

  buf_printf (&out, ",dev-type %s", dev_type_string (o->dev, o->dev_type));
  buf_printf (&out, ",link-mtu %d", EXPANDED_SIZE (frame));
  buf_printf (&out, ",tun-mtu %d", PAYLOAD_SIZE (frame));
  buf_printf (&out, ",proto %s", proto2ascii (proto_remote (o->ce.proto, remote), true));
  if (o->tun_ipv6)
    buf_printf (&out, ",tun-ipv6");

  /*
   * Try to get ifconfig parameters into the options string.
   * If tt is undefined, make a temporary instantiation.
   */
  if (!tt)
    {
      tt = init_tun (o->dev,
		     o->dev_type,
		     o->topology,
		     o->ifconfig_local,
		     o->ifconfig_remote_netmask,
		     (in_addr_t)0,
		     (in_addr_t)0,
		     false,
		     NULL);
      if (tt)
	tt_local = true;
    }

  if (tt && o->mode == MODE_POINT_TO_POINT && !PULL_DEFINED(o))
    {
      const char *ios = ifconfig_options_string (tt, remote, o->ifconfig_nowarn, gc);
      if (ios && strlen (ios))
	buf_printf (&out, ",ifconfig %s", ios);
    }
  if (tt_local)
    {
      free (tt);
      tt = NULL;
    }

#ifdef USE_LZO
  if (o->lzo & LZO_SELECTED)
    buf_printf (&out, ",comp-lzo");
#endif

#ifdef ENABLE_FRAGMENT
  if (o->fragment)
    buf_printf (&out, ",mtu-dynamic");
#endif

#ifdef USE_CRYPTO

#ifdef USE_SSL
#define TLS_CLIENT (o->tls_client)
#define TLS_SERVER (o->tls_server)
#else
#define TLS_CLIENT (false)
#define TLS_SERVER (false)
#endif

  /*
   * Key direction
   */
  {
    const char *kd = keydirection2ascii (o->key_direction, remote);
    if (kd)
      buf_printf (&out, ",keydir %s", kd);
  }

  /*
   * Crypto Options
   */
    if (o->shared_secret_file || TLS_CLIENT || TLS_SERVER)
      {
	struct key_type kt;

	ASSERT ((o->shared_secret_file != NULL)
		+ (TLS_CLIENT == true)
		+ (TLS_SERVER == true)
		<= 1);

	init_key_type (&kt, o->ciphername, o->ciphername_defined,
		       o->authname, o->authname_defined,
		       o->keysize, true, false);

	buf_printf (&out, ",cipher %s", kt_cipher_name (&kt));
	buf_printf (&out, ",auth %s", kt_digest_name (&kt));
	buf_printf (&out, ",keysize %d", kt_key_size (&kt));
	if (o->shared_secret_file)
	  buf_printf (&out, ",secret");
	if (!o->replay)
	  buf_printf (&out, ",no-replay");
	if (!o->use_iv)
	  buf_printf (&out, ",no-iv");
      }

#ifdef USE_SSL
  /*
   * SSL Options
   */
  {
    if (TLS_CLIENT || TLS_SERVER)
      {
	if (o->tls_auth_file)
	  buf_printf (&out, ",tls-auth");

	if (o->key_method > 1)
	  buf_printf (&out, ",key-method %d", o->key_method);
      }

    if (remote)
      {
	if (TLS_CLIENT)
	  buf_printf (&out, ",tls-server");
	else if (TLS_SERVER)
	  buf_printf (&out, ",tls-client");
      }
    else
      {
	if (TLS_CLIENT)
	  buf_printf (&out, ",tls-client");
	else if (TLS_SERVER)
	  buf_printf (&out, ",tls-server");
      }
  }
#endif /* USE_SSL */

#undef TLS_CLIENT
#undef TLS_SERVER

#endif /* USE_CRYPTO */

  return BSTR (&out);
}

/*
 * Compare option strings for equality.
 * If the first two chars of the strings differ, it means that
 * we are looking at different versions of the options string,
 * therefore don't compare them and return true.
 */

bool
options_cmp_equal (char *actual, const char *expected)
{
  return options_cmp_equal_safe (actual, expected, strlen (actual) + 1);
}

void
options_warning (char *actual, const char *expected)
{
  options_warning_safe (actual, expected, strlen (actual) + 1);
}

static const char *
options_warning_extract_parm1 (const char *option_string,
			       struct gc_arena *gc_ret)
{
  struct gc_arena gc = gc_new ();
  struct buffer b = string_alloc_buf (option_string, &gc);
  char *p = gc_malloc (OPTION_PARM_SIZE, false, &gc);
  const char *ret;
  
  buf_parse (&b, ' ', p, OPTION_PARM_SIZE);
  ret = string_alloc (p, gc_ret);
  gc_free (&gc);
  return ret;
}

static void
options_warning_safe_scan2 (const int msglevel,
			    const int delim,
			    const bool report_inconsistent,
			    const char *p1,
			    const struct buffer *b2_src,
			    const char *b1_name,
			    const char *b2_name)
{
  if (strlen (p1) > 0)
    {
      struct gc_arena gc = gc_new ();
      struct buffer b2 = *b2_src;
      const char *p1_prefix = options_warning_extract_parm1 (p1, &gc);
      char *p2 = gc_malloc (OPTION_PARM_SIZE, false, &gc);

      while (buf_parse (&b2, delim, p2, OPTION_PARM_SIZE))
	{
	  if (strlen (p2))
	    {
	      const char *p2_prefix = options_warning_extract_parm1 (p2, &gc);
	    
	      if (!strcmp (p1, p2))
		goto done;
	      if (!strcmp (p1_prefix, p2_prefix))
		{
		  if (report_inconsistent)
		    msg (msglevel, "WARNING: '%s' is used inconsistently, %s='%s', %s='%s'",
			 safe_print (p1_prefix, &gc),
			 b1_name,
			 safe_print (p1, &gc),
			 b2_name,
			 safe_print (p2, &gc)); 
		  goto done;
		}
	    }
	}
      
      msg (msglevel, "WARNING: '%s' is present in %s config but missing in %s config, %s='%s'",
	   safe_print (p1_prefix, &gc),
	   b1_name,
	   b2_name,
	   b1_name,	   
	   safe_print (p1, &gc));

    done:
      gc_free (&gc);
    }
}

static void
options_warning_safe_scan1 (const int msglevel,
			    const int delim,
			    const bool report_inconsistent,
			    const struct buffer *b1_src,
			    const struct buffer *b2_src,
			    const char *b1_name,
			    const char *b2_name)
{
  struct gc_arena gc = gc_new ();
  struct buffer b = *b1_src;
  char *p = gc_malloc (OPTION_PARM_SIZE, true, &gc);

  while (buf_parse (&b, delim, p, OPTION_PARM_SIZE))
      options_warning_safe_scan2 (msglevel, delim, report_inconsistent, p, b2_src, b1_name, b2_name);

  gc_free (&gc);
}

static void
options_warning_safe_ml (const int msglevel, char *actual, const char *expected, size_t actual_n)
{
  struct gc_arena gc = gc_new ();

  if (actual_n > 0)
    {
      struct buffer local = alloc_buf_gc (OPTION_PARM_SIZE + 16, &gc);
      struct buffer remote = alloc_buf_gc (OPTION_PARM_SIZE + 16, &gc);
      actual[actual_n - 1] = 0;

      buf_printf (&local, "version %s", expected);
      buf_printf (&remote, "version %s", actual);

      options_warning_safe_scan1 (msglevel, ',', true,
				  &local, &remote,
				  "local", "remote");

      options_warning_safe_scan1 (msglevel, ',', false,
				  &remote, &local,
				  "remote", "local");
    }

  gc_free (&gc);
}

bool
options_cmp_equal_safe (char *actual, const char *expected, size_t actual_n)
{
  struct gc_arena gc = gc_new ();
  bool ret = true;

  if (actual_n > 0)
    {
      actual[actual_n - 1] = 0;
#ifndef STRICT_OPTIONS_CHECK
      if (strncmp (actual, expected, 2))
	{
	  msg (D_SHOW_OCC, "NOTE: Options consistency check may be skewed by version differences");
	  options_warning_safe_ml (D_SHOW_OCC, actual, expected, actual_n);
	}
      else
#endif
	ret = !strcmp (actual, expected);
    }
  gc_free (&gc);
  return ret;
}

void
options_warning_safe (char *actual, const char *expected, size_t actual_n)
{
  options_warning_safe_ml (M_WARN, actual, expected, actual_n);
}

const char *
options_string_version (const char* s, struct gc_arena *gc)
{
  struct buffer out = alloc_buf_gc (4, gc);
  strncpynt ((char *) BPTR (&out), s, 3);
  return BSTR (&out);
}

#endif /* ENABLE_OCC */

static void
foreign_option (struct options *o, char *argv[], int len, struct env_set *es)
{
  if (len > 0)
    {
      struct gc_arena gc = gc_new();
      struct buffer name = alloc_buf_gc (OPTION_PARM_SIZE, &gc);
      struct buffer value = alloc_buf_gc (OPTION_PARM_SIZE, &gc);
      int i;
      bool first = true;
      bool good = true;

      good &= buf_printf (&name, "foreign_option_%d", o->foreign_option_index + 1);
      ++o->foreign_option_index;
      for (i = 0; i < len; ++i)
	{
	  if (argv[i])
	    {
	      if (!first)
		good &= buf_printf (&value, " ");
	      good &= buf_printf (&value, "%s", argv[i]);
	      first = false;
	    }
	}
      if (good)
	setenv_str (es, BSTR(&name), BSTR(&value));
      else
	msg (M_WARN, "foreign_option: name/value overflow");
      gc_free (&gc);
    }
}

/*
 * parse/print topology coding
 */

int
parse_topology (const char *str, const int msglevel)
{
  if (streq (str, "net30"))
    return TOP_NET30;
  else if (streq (str, "p2p"))
    return TOP_P2P;
  else if (streq (str, "subnet"))
    return TOP_SUBNET;
  else
    {
      msg (msglevel, "--topology must be net30, p2p, or subnet");
      return TOP_UNDEF;
    }
}

const char *
print_topology (const int topology)
{
  switch (topology)
    {
    case TOP_UNDEF:
      return "undef";
    case TOP_NET30:
      return "net30";
    case TOP_P2P:
      return "p2p";
    case TOP_SUBNET:
      return "subnet";
    default:
      return "unknown";
    }
}

#if P2MP

/*
 * Manage auth-retry variable
 */

static int global_auth_retry; /* GLOBAL */

int
auth_retry_get (void)
{
  return global_auth_retry;
}

bool
auth_retry_set (const int msglevel, const char *option)
{
  if (streq (option, "interact"))
    global_auth_retry = AR_INTERACT;
  else if (streq (option, "nointeract"))
    global_auth_retry = AR_NOINTERACT;
  else if (streq (option, "none"))
    global_auth_retry = AR_NONE;
  else
    {
      msg (msglevel, "--auth-retry method must be 'interact', 'nointeract', or 'none'");
      return false;
    }
  return true;
}

const char *
auth_retry_print (void)
{
  switch (global_auth_retry)
    {
    case AR_NONE:
      return "none";
    case AR_NOINTERACT:
      return "nointeract";
    case AR_INTERACT:
      return "interact";
    default:
      return "???";
    }
}

#endif

/*
 * Print the help message.
 */
static void
usage (void)
{
  FILE *fp = msg_fp(0);

#ifdef ENABLE_SMALL

  fprintf (fp, "Usage message not available\n");

#else

  struct options o;
  init_options (&o, true);

#if defined(USE_CRYPTO) && defined(USE_SSL)
  fprintf (fp, usage_message,
	   title_string,
	   o.ce.connect_retry_seconds,
	   o.ce.local_port, o.ce.remote_port,
	   TUN_MTU_DEFAULT, TAP_MTU_EXTRA_DEFAULT,
	   o.verbosity,
	   o.authname, o.ciphername,
           o.replay_window, o.replay_time,
	   o.tls_timeout, o.renegotiate_seconds,
	   o.handshake_window, o.transition_window);
#elif defined(USE_CRYPTO)
  fprintf (fp, usage_message,
	   title_string,
	   o.ce.connect_retry_seconds,
	   o.ce.local_port, o.ce.remote_port,
	   TUN_MTU_DEFAULT, TAP_MTU_EXTRA_DEFAULT,
	   o.verbosity,
	   o.authname, o.ciphername,
           o.replay_window, o.replay_time);
#else
  fprintf (fp, usage_message,
	   title_string,
	   o.ce.connect_retry_seconds,
	   o.ce.local_port, o.ce.remote_port,
	   TUN_MTU_DEFAULT, TAP_MTU_EXTRA_DEFAULT,
	   o.verbosity);
#endif
  fflush(fp);

#endif /* ENABLE_SMALL */
  
  openvpn_exit (OPENVPN_EXIT_STATUS_USAGE); /* exit point */
}

void
usage_small (void)
{
  msg (M_WARN|M_NOPREFIX, "Use --help for more information.");
  openvpn_exit (OPENVPN_EXIT_STATUS_USAGE); /* exit point */
}

static void
usage_version (void)
{
  msg (M_INFO|M_NOPREFIX, "%s", title_string);
  msg (M_INFO|M_NOPREFIX, "Originally developed by James Yonan");
<<<<<<< HEAD
  msg (M_INFO|M_NOPREFIX, "Copyright (C) 2002-2010 OpenVPN Technologies, Inc. <sales@openvpn.net>");
=======
  msg (M_INFO|M_NOPREFIX, "Copyright (C) 2002-2009 OpenVPN Technologies, Inc. <sales@openvpn.net>");
>>>>>>> f0eac1a5
#ifndef ENABLE_SMALL
#ifdef CONFIGURE_CALL
  msg (M_INFO|M_NOPREFIX, "\n%s\n", CONFIGURE_CALL);
#endif
  msg (M_INFO|M_NOPREFIX, "Compile time defines: %s", CONFIGURE_DEFINES);
#endif
  openvpn_exit (OPENVPN_EXIT_STATUS_USAGE); /* exit point */
}

void
notnull (const char *arg, const char *description)
{
  if (!arg)
    msg (M_USAGE, "You must define %s", description);
}

bool
string_defined_equal (const char *s1, const char *s2)
{
  if (s1 && s2)
    return !strcmp (s1, s2);
  else
    return false;
}

#if 0
static void
ping_rec_err (int msglevel)
{
  msg (msglevel, "only one of --ping-exit or --ping-restart options may be specified");
}
#endif

static int
positive_atoi (const char *str)
{
  const int i = atoi (str);
  return i < 0 ? 0 : i;
}

static unsigned int
atou (const char *str)
{
  unsigned int val = 0;
  sscanf (str, "%u", &val);
  return val;
}

static inline bool
space (unsigned char c)
{
  return c == '\0' || isspace (c);
}

int
parse_line (const char *line,
	    char *p[],
	    const int n,
	    const char *file,
	    const int line_num,
	    int msglevel,
	    struct gc_arena *gc)
{
  const int STATE_INITIAL = 0;
  const int STATE_READING_QUOTED_PARM = 1;
  const int STATE_READING_UNQUOTED_PARM = 2;
  const int STATE_DONE = 3;
  const int STATE_READING_SQUOTED_PARM = 4;

  const char *error_prefix = "";

  int ret = 0;
  const char *c = line;
  int state = STATE_INITIAL;
  bool backslash = false;
  char in, out;

  char parm[OPTION_PARM_SIZE];
  unsigned int parm_len = 0;

  msglevel &= ~M_OPTERR;

  if (msglevel & M_MSG_VIRT_OUT)
    error_prefix = "ERROR: ";

  do
    {
      in = *c;
      out = 0;

      if (!backslash && in == '\\' && state != STATE_READING_SQUOTED_PARM)
	{
	  backslash = true;
	}
      else
	{
	  if (state == STATE_INITIAL)
	    {
	      if (!space (in))
		{
		  if (in == ';' || in == '#') /* comment */
		    break;
		  if (!backslash && in == '\"')
		    state = STATE_READING_QUOTED_PARM;
		  else if (!backslash && in == '\'')
		    state = STATE_READING_SQUOTED_PARM;
		  else
		    {
		      out = in;
		      state = STATE_READING_UNQUOTED_PARM;
		    }
		}
	    }
	  else if (state == STATE_READING_UNQUOTED_PARM)
	    {
	      if (!backslash && space (in))
		state = STATE_DONE;
	      else
		out = in;
	    }
	  else if (state == STATE_READING_QUOTED_PARM)
	    {
	      if (!backslash && in == '\"')
		state = STATE_DONE;
	      else
		out = in;
	    }
	  else if (state == STATE_READING_SQUOTED_PARM)
	    {
	      if (in == '\'')
	        state = STATE_DONE;
	      else
	        out = in;
	    }
	  if (state == STATE_DONE)
	    {
	      /* ASSERT (parm_len > 0); */
	      p[ret] = gc_malloc (parm_len + 1, true, gc);
	      memcpy (p[ret], parm, parm_len);
	      p[ret][parm_len] = '\0';
	      state = STATE_INITIAL;
	      parm_len = 0;
	      ++ret;
	    }

	  if (backslash && out)
	    {
	      if (!(out == '\\' || out == '\"' || space (out)))
		{
#ifdef ENABLE_SMALL
		  msg (msglevel, "%sOptions warning: Bad backslash ('\\') usage in %s:%d", error_prefix, file, line_num);
#else
		  msg (msglevel, "%sOptions warning: Bad backslash ('\\') usage in %s:%d: remember that backslashes are treated as shell-escapes and if you need to pass backslash characters as part of a Windows filename, you should use double backslashes such as \"c:\\\\" PACKAGE "\\\\static.key\"", error_prefix, file, line_num);
#endif
		  return 0;
		}
	    }
	  backslash = false;
	}

      /* store parameter character */
      if (out)
	{
	  if (parm_len >= SIZE (parm))
	    {
	      parm[SIZE (parm) - 1] = 0;
	      msg (msglevel, "%sOptions error: Parameter at %s:%d is too long (%d chars max): %s",
		   error_prefix, file, line_num, (int) SIZE (parm), parm);
	      return 0;
	    }
	  parm[parm_len++] = out;
	}

      /* avoid overflow if too many parms in one config file line */
      if (ret >= n)
	break;

    } while (*c++ != '\0');

  if (state == STATE_READING_QUOTED_PARM)
    {
      msg (msglevel, "%sOptions error: No closing quotation (\") in %s:%d", error_prefix, file, line_num);
      return 0;
    }
  if (state == STATE_READING_SQUOTED_PARM)
    {
      msg (msglevel, "%sOptions error: No closing single quotation (\') in %s:%d", error_prefix, file, line_num);
      return 0;
    }
  if (state != STATE_INITIAL)
    {
      msg (msglevel, "%sOptions error: Residual parse state (%d) in %s:%d", error_prefix, state, file, line_num);
      return 0;
    }
#if 0
  {
    int i;
    for (i = 0; i < ret; ++i)
      {
	msg (M_INFO|M_NOPREFIX, "%s:%d ARG[%d] '%s'", file, line_num, i, p[i]);
      }
  }
#endif
    return ret;
}

static void
bypass_doubledash (char **p)
{
  if (strlen (*p) >= 3 && !strncmp (*p, "--", 2))
    *p += 2;
}

#if ENABLE_INLINE_FILES

struct in_src {
# define IS_TYPE_FP 1
# define IS_TYPE_BUF 2
  int type;
  union {
    FILE *fp;
    struct buffer *multiline;
  } u;
};

static bool
in_src_get (const struct in_src *is, char *line, const int size)
{
  if (is->type == IS_TYPE_FP)
    {
      return BOOL_CAST (fgets (line, size, is->u.fp));
    }
  else if (is->type == IS_TYPE_BUF)
    {
      bool status = buf_parse (is->u.multiline, '\n', line, size);
      if ((int) strlen (line) + 1 < size)
	strcat (line, "\n");
      return status;
    }
  else
    {
      ASSERT (0);
      return false;
    }
}

static char *
read_inline_file (struct in_src *is, const char *close_tag, struct gc_arena *gc)
{
  char line[OPTION_LINE_SIZE];
  struct buffer buf = alloc_buf (10000);
  char *ret;
  while (in_src_get (is, line, sizeof (line)))
    {
      if (!strncmp (line, close_tag, strlen (close_tag)))
	break;
      buf_printf (&buf, "%s", line);
    }
  ret = string_alloc (BSTR (&buf), gc);
  buf_clear (&buf);
  free_buf (&buf);
  CLEAR (line);
  return ret;
}

static bool
check_inline_file (struct in_src *is, char *p[], struct gc_arena *gc)
{
  bool ret = false;
  if (p[0] && !p[1])
    {
      char *arg = p[0];
      if (arg[0] == '<' && arg[strlen(arg)-1] == '>')
	{
	  struct buffer close_tag;
	  arg[strlen(arg)-1] = '\0';
	  p[0] = string_alloc (arg+1, gc);
	  p[1] = string_alloc (INLINE_FILE_TAG, gc);
	  close_tag = alloc_buf (strlen(p[0]) + 4);
	  buf_printf (&close_tag, "</%s>", p[0]);
	  p[2] = read_inline_file (is, BSTR (&close_tag), gc);
	  p[3] = NULL;
	  free_buf (&close_tag);
	  ret = true;
	}
    }
  return ret;
}

static bool
check_inline_file_via_fp (FILE *fp, char *p[], struct gc_arena *gc)
{
  struct in_src is;
  is.type = IS_TYPE_FP;
  is.u.fp = fp;
  return check_inline_file (&is, p, gc);
}

static bool
check_inline_file_via_buf (struct buffer *multiline, char *p[], struct gc_arena *gc)
{
  struct in_src is;
  is.type = IS_TYPE_BUF;
  is.u.multiline = multiline;
  return check_inline_file (&is, p, gc);
}

#endif

static void
add_option (struct options *options,
	    char *p[],
	    const char *file,
	    int line,
	    const int level,
	    const int msglevel,
	    const unsigned int permission_mask,
	    unsigned int *option_types_found,
	    struct env_set *es);

static void
read_config_file (struct options *options,
		  const char *file,
		  int level,
		  const char *top_file,
		  const int top_line,
		  const int msglevel,
		  const unsigned int permission_mask,
		  unsigned int *option_types_found,
		  struct env_set *es)
{
  const int max_recursive_levels = 10;
  FILE *fp;
  int line_num;
  char line[OPTION_LINE_SIZE];
  char *p[MAX_PARMS];

  ++level;
  if (level <= max_recursive_levels)
    {
      if (streq (file, "stdin"))
	fp = stdin;
      else
	fp = fopen (file, "r");
      if (fp)
	{
	  line_num = 0;
	  while (fgets(line, sizeof (line), fp))
	    {
	      CLEAR (p);
	      ++line_num;
	      if (parse_line (line, p, SIZE (p), file, line_num, msglevel, &options->gc))
		{
		  bypass_doubledash (&p[0]);
#if ENABLE_INLINE_FILES
		  check_inline_file_via_fp (fp, p, &options->gc);
#endif
		  add_option (options, p, file, line_num, level, msglevel, permission_mask, option_types_found, es);
		}
	    }
	  if (fp != stdin)
	    fclose (fp);
	}
      else
	{
	  msg (msglevel, "In %s:%d: Error opening configuration file: %s", top_file, top_line, file);
	}
    }
  else
    {
      msg (msglevel, "In %s:%d: Maximum recursive include levels exceeded in include attempt of file %s -- probably you have a configuration file that tries to include itself.", top_file, top_line, file);
    }
  CLEAR (line);
  CLEAR (p);
}

static void
read_config_string (const char *prefix,
		    struct options *options,
		    const char *config,
		    const int msglevel,
		    const unsigned int permission_mask,
		    unsigned int *option_types_found,
		    struct env_set *es)
{
  char line[OPTION_LINE_SIZE];
  struct buffer multiline;
  int line_num = 0;

  buf_set_read (&multiline, (uint8_t*)config, strlen (config));

  while (buf_parse (&multiline, '\n', line, sizeof (line)))
    {
      char *p[MAX_PARMS];
      CLEAR (p);
      ++line_num;
      if (parse_line (line, p, SIZE (p), prefix, line_num, msglevel, &options->gc))
	{
	  bypass_doubledash (&p[0]);
#if ENABLE_INLINE_FILES
	  check_inline_file_via_buf (&multiline, p, &options->gc);
#endif
	  add_option (options, p, NULL, line_num, 0, msglevel, permission_mask, option_types_found, es);
	}
      CLEAR (p);
    }
  CLEAR (line);
}

void
parse_argv (struct options *options,
	    const int argc,
	    char *argv[],
	    const int msglevel,
	    const unsigned int permission_mask,
	    unsigned int *option_types_found,
	    struct env_set *es)
{
  int i, j;

  /* usage message */
  if (argc <= 1)
    usage ();

  /* config filename specified only? */
  if (argc == 2 && strncmp (argv[1], "--", 2))
    {
      char *p[MAX_PARMS];
      CLEAR (p);
      p[0] = "config";
      p[1] = argv[1];
      add_option (options, p, NULL, 0, 0, msglevel, permission_mask, option_types_found, es);
    }
  else
    {
      /* parse command line */
      for (i = 1; i < argc; ++i)
	{
	  char *p[MAX_PARMS];
	  CLEAR (p);
	  p[0] = argv[i];
	  if (strncmp(p[0], "--", 2))
	    {
	      msg (msglevel, "I'm trying to parse \"%s\" as an --option parameter but I don't see a leading '--'", p[0]);
	    }
	  else
	    p[0] += 2;

	  for (j = 1; j < MAX_PARMS; ++j)
	    {
	      if (i + j < argc)
		{
		  char *arg = argv[i + j];
		  if (strncmp (arg, "--", 2))
		    p[j] = arg;
		  else
		    break;
		}
	    }
	  add_option (options, p, NULL, 0, 0, msglevel, permission_mask, option_types_found, es);
	  i += j - 1;
	}
    }
}

bool
apply_push_options (struct options *options,
		    struct buffer *buf,
		    unsigned int permission_mask,
		    unsigned int *option_types_found,
		    struct env_set *es)
{
  char line[OPTION_PARM_SIZE];
  int line_num = 0;
  const char *file = "[PUSH-OPTIONS]";
  const int msglevel = D_PUSH_ERRORS|M_OPTERR;

  while (buf_parse (buf, ',', line, sizeof (line)))
    {
      char *p[MAX_PARMS];
      CLEAR (p);
      ++line_num;
      if (parse_line (line, p, SIZE (p), file, line_num, msglevel, &options->gc))
	{
	  add_option (options, p, file, line_num, 0, msglevel, permission_mask, option_types_found, es);
	}
    }
  return true;
}

void
options_server_import (struct options *o,
		       const char *filename,
		       int msglevel,
		       unsigned int permission_mask,
		       unsigned int *option_types_found,
		       struct env_set *es)
{
  msg (D_PUSH, "OPTIONS IMPORT: reading client specific options from: %s", filename);
  read_config_file (o,
		    filename,
		    0,
		    filename,
		    0,
		    msglevel,
		    permission_mask,
		    option_types_found,
		    es);
}

void options_string_import (struct options *options,
			    const char *config,
			    const int msglevel,
			    const unsigned int permission_mask,
			    unsigned int *option_types_found,
			    struct env_set *es)
{
  read_config_string ("[CONFIG-STRING]", options, config, msglevel, permission_mask, option_types_found, es);
}

#if P2MP

#define VERIFY_PERMISSION(mask) { if (!verify_permission(p[0], (mask), permission_mask, option_types_found, msglevel)) goto err; }

static bool
verify_permission (const char *name,
		   const unsigned int type,
		   const unsigned int allowed,
		   unsigned int *found,
		   const int msglevel)
{
  if (!(type & allowed))
    {
      msg (msglevel, "option '%s' cannot be used in this context", name);
      return false;
    }
  else
    {
      if (found)
	*found |= type;
      return true;
    }
}

#else

#define VERIFY_PERMISSION(mask)

#endif

/*
 * Check that an option doesn't have too
 * many parameters.
 */

#define NM_QUOTE_HINT (1<<0)

static bool
no_more_than_n_args (const int msglevel,
		     char *p[],
		     const int max,
		     const unsigned int flags)
{
  const int len = string_array_len ((const char **)p);

  if (!len)
    return false;

  if (len > max)
    {
      msg (msglevel, "the --%s directive should have at most %d parameter%s.%s",
	   p[0],
	   max - 1,
	   max >= 3 ? "s" : "",
	   (flags & NM_QUOTE_HINT) ? "  To pass a list of arguments as one of the parameters, try enclosing them in double quotes (\"\")." : "");
      return false;
    }
  else
    return true;
}

static inline int
msglevel_forward_compatible (struct options *options, const int msglevel)
{
  return options->forward_compatible ? M_WARN : msglevel;
}

static void
warn_multiple_script (const char *script, const char *type) {
      if (script) {
	msg (M_WARN, "Multiple --%s scripts defined.  "
	     "The previously configured script is overridden.", type);
      }
}


static void
add_option (struct options *options,
	    char *p[],
	    const char *file,
	    int line,
	    const int level,
	    const int msglevel,
	    const unsigned int permission_mask,
	    unsigned int *option_types_found,
	    struct env_set *es)
{
  struct gc_arena gc = gc_new ();
  const bool pull_mode = BOOL_CAST (permission_mask & OPT_P_PULL_MODE);
  int msglevel_fc = msglevel_forward_compatible (options, msglevel);

  ASSERT (MAX_PARMS >= 5);
  if (!file)
    {
      file = "[CMD-LINE]";
      line = 1;
    }
  if (streq (p[0], "help"))
    {
      VERIFY_PERMISSION (OPT_P_GENERAL);
      usage ();
    }
  if (streq (p[0], "version"))
    {
      VERIFY_PERMISSION (OPT_P_GENERAL);
      usage_version ();
    }
  else if (streq (p[0], "config") && p[1])
    {
      VERIFY_PERMISSION (OPT_P_CONFIG);

      /* save first config file only in options */
      if (!options->config)
	options->config = p[1];

      read_config_file (options, p[1], level, file, line, msglevel, permission_mask, option_types_found, es);
    }
#if 0
  else if (streq (p[0], "foreign-option") && p[1])
    {
      VERIFY_PERMISSION (OPT_P_IPWIN32);
      foreign_option (options, p, 3, es);
    }
#endif
  else if (streq (p[0], "echo") || streq (p[0], "parameter"))
    {
      struct buffer string = alloc_buf_gc (OPTION_PARM_SIZE, &gc);
      int j;
      bool good = true;

      VERIFY_PERMISSION (OPT_P_ECHO);

      for (j = 1; j < MAX_PARMS; ++j)
	{
	  if (!p[j])
	    break;
	  if (j > 1)
	    good &= buf_printf (&string, " ");
	  good &= buf_printf (&string, "%s", p[j]);
	}
      if (good)
	{
	  msg (M_INFO, "%s:%s",
	       pull_mode ? "ECHO-PULL" : "ECHO",
	       BSTR (&string));
#ifdef ENABLE_MANAGEMENT
	  if (management)
	    management_echo (management, BSTR (&string), pull_mode);
#endif
	}
      else
	msg (M_WARN, "echo/parameter option overflow");
    }
#ifdef ENABLE_MANAGEMENT
  else if (streq (p[0], "management") && p[1] && p[2])
    {
      int port = 0;

      VERIFY_PERMISSION (OPT_P_GENERAL);
      if (streq (p[2], "unix"))
	{
#if UNIX_SOCK_SUPPORT
	  options->management_flags |= MF_UNIX_SOCK;
#else
	  msg (msglevel, "MANAGEMENT: this platform does not support unix domain sockets");
	  goto err;
#endif
	}
      else
	{
	  port = atoi (p[2]);
	  if (!legal_ipv4_port (port))
	    {
	      msg (msglevel, "port number associated with --management directive is out of range");
	      goto err;
	    }
	}

      options->management_addr = p[1];
      options->management_port = port;
      if (p[3])
	{
	  options->management_user_pass = p[3];
	}
    }
  else if (streq (p[0], "management-client-user") && p[1])
    {
      VERIFY_PERMISSION (OPT_P_GENERAL);
      options->management_client_user = p[1];
    }
  else if (streq (p[0], "management-client-group") && p[1])
    {
      VERIFY_PERMISSION (OPT_P_GENERAL);
      options->management_client_group = p[1];
    }
  else if (streq (p[0], "management-query-passwords"))
    {
      VERIFY_PERMISSION (OPT_P_GENERAL);
      options->management_flags |= MF_QUERY_PASSWORDS;
    }
  else if (streq (p[0], "management-hold"))
    {
      VERIFY_PERMISSION (OPT_P_GENERAL);
      options->management_flags |= MF_HOLD;
    }
  else if (streq (p[0], "management-signal"))
    {
      VERIFY_PERMISSION (OPT_P_GENERAL);
      options->management_flags |= MF_SIGNAL;
    }
  else if (streq (p[0], "management-forget-disconnect"))
    {
      VERIFY_PERMISSION (OPT_P_GENERAL);
      options->management_flags |= MF_FORGET_DISCONNECT;
    }
  else if (streq (p[0], "management-client"))
    {
      VERIFY_PERMISSION (OPT_P_GENERAL);
      options->management_flags |= MF_CONNECT_AS_CLIENT;
      options->management_write_peer_info_file = p[1];
    }
#ifdef MANAGEMENT_DEF_AUTH
  else if (streq (p[0], "management-client-auth"))
    {
      VERIFY_PERMISSION (OPT_P_GENERAL);
      options->management_flags |= MF_CLIENT_AUTH;
    }
#endif
#ifdef MANAGEMENT_PF
  else if (streq (p[0], "management-client-pf"))
    {
      VERIFY_PERMISSION (OPT_P_GENERAL);
      options->management_flags |= (MF_CLIENT_PF | MF_CLIENT_AUTH);
    }
#endif
  else if (streq (p[0], "management-log-cache") && p[1])
    {
      int cache;

      VERIFY_PERMISSION (OPT_P_GENERAL);
      cache = atoi (p[1]);
      if (cache < 1)
	{
	  msg (msglevel, "--management-log-cache parameter is out of range");
	  goto err;
	}
      options->management_log_history_cache = cache;
    }
#endif
#ifdef ENABLE_PLUGIN
  else if (streq (p[0], "plugin") && p[1])
    {
      VERIFY_PERMISSION (OPT_P_PLUGIN);
      if (!options->plugin_list)
	options->plugin_list = plugin_option_list_new (&options->gc);
      if (!plugin_option_list_add (options->plugin_list, &p[1], &options->gc))
	{
	  msg (msglevel, "plugin add failed: %s", p[1]);
	  goto err;
	}
    }
#endif
  else if (streq (p[0], "mode") && p[1])
    {
      VERIFY_PERMISSION (OPT_P_GENERAL);
      if (streq (p[1], "p2p"))
	options->mode = MODE_POINT_TO_POINT;
#if P2MP_SERVER
      else if (streq (p[1], "server"))
	options->mode = MODE_SERVER;
#endif
      else
	{
	  msg (msglevel, "Bad --mode parameter: %s", p[1]);
	  goto err;
	}
    }
  else if (streq (p[0], "dev") && p[1])
    {
      VERIFY_PERMISSION (OPT_P_GENERAL);
      options->dev = p[1];
    }
  else if (streq (p[0], "dev-type") && p[1])
    {
      VERIFY_PERMISSION (OPT_P_GENERAL);
      options->dev_type = p[1];
    }
  else if (streq (p[0], "dev-node") && p[1])
    {
      VERIFY_PERMISSION (OPT_P_GENERAL);
      options->dev_node = p[1];
    }
  else if (streq (p[0], "lladdr") && p[1])
    {
      VERIFY_PERMISSION (OPT_P_UP);
      if (mac_addr_safe (p[1])) /* MAC address only */
	options->lladdr = p[1];
      else
	{
	  msg (msglevel, "lladdr parm '%s' must be a MAC address", p[1]);
	  goto err;
	}
    }
  else if (streq (p[0], "topology") && p[1])
    {
      VERIFY_PERMISSION (OPT_P_UP);
      options->topology = parse_topology (p[1], msglevel);
    }
  else if (streq (p[0], "tun-ipv6"))
    {
      VERIFY_PERMISSION (OPT_P_UP);
      options->tun_ipv6 = true;
    }
#ifdef CONFIG_FEATURE_IPROUTE
  else if (streq (p[0], "iproute") && p[1])
    {
      VERIFY_PERMISSION (OPT_P_GENERAL);
      iproute_path = p[1];
    }
#endif
  else if (streq (p[0], "ifconfig") && p[1] && p[2])
    {
      VERIFY_PERMISSION (OPT_P_UP);
      if (ip_or_dns_addr_safe (p[1], options->allow_pull_fqdn) && ip_or_dns_addr_safe (p[2], options->allow_pull_fqdn)) /* FQDN -- may be DNS name */
	{
	  options->ifconfig_local = p[1];
	  options->ifconfig_remote_netmask = p[2];
	}
      else
	{
	  msg (msglevel, "ifconfig parms '%s' and '%s' must be valid addresses", p[1], p[2]);
	  goto err;
	}
    }
  else if (streq (p[0], "ifconfig-noexec"))
    {
      VERIFY_PERMISSION (OPT_P_UP);
      options->ifconfig_noexec = true;
    }
  else if (streq (p[0], "ifconfig-nowarn"))
    {
      VERIFY_PERMISSION (OPT_P_UP);
      options->ifconfig_nowarn = true;
    }
  else if (streq (p[0], "local") && p[1])
    {
      VERIFY_PERMISSION (OPT_P_GENERAL|OPT_P_CONNECTION);
      options->ce.local = p[1];
    }
  else if (streq (p[0], "remote-random"))
    {
      VERIFY_PERMISSION (OPT_P_GENERAL);
      options->remote_random = true;
    }
#if ENABLE_CONNECTION
  else if (streq (p[0], "connection") && p[1])
    {
      VERIFY_PERMISSION (OPT_P_GENERAL);
      if (streq (p[1], INLINE_FILE_TAG) && p[2])
	{
	  struct options sub;
	  struct connection_entry *e;

	  init_options (&sub, true);
	  sub.ce = options->ce;
	  read_config_string ("[CONNECTION-OPTIONS]", &sub, p[2], msglevel, OPT_P_CONNECTION, option_types_found, es);
	  if (!sub.ce.remote)
	    {
	      msg (msglevel, "Each 'connection' block must contain exactly one 'remote' directive");
	      goto err;
	    }

	  e = alloc_connection_entry (options, msglevel);
	  if (!e)
	    goto err;
	  *e = sub.ce;
	  gc_transfer (&options->gc, &sub.gc);
	  uninit_options (&sub);
	}
    }
#endif
#ifdef ENABLE_CONNECTION
  else if (streq (p[0], "remote-ip-hint") && p[1])
    {
      VERIFY_PERMISSION (OPT_P_GENERAL);
      options->remote_ip_hint = p[1];
    }
#endif
#if HTTP_PROXY_FALLBACK
  else if (streq (p[0], "http-proxy-fallback"))
    {
      VERIFY_PERMISSION (OPT_P_GENERAL);
      options->http_proxy_fallback = true;
      options->force_connection_list = true;
    }
  else if (streq (p[0], "http-proxy-override") && p[1] && p[2])
    {
      VERIFY_PERMISSION (OPT_P_GENERAL);
      options->http_proxy_override = parse_http_proxy_override(p[1], p[2], p[3], msglevel, &options->gc);
      if (!options->http_proxy_override)
	goto err;
      options->force_connection_list = true;
    }
#endif
  else if (streq (p[0], "remote") && p[1])
    {
      struct remote_entry re;
      re.remote = NULL;
      re.remote_port = re.proto = -1;

      VERIFY_PERMISSION (OPT_P_GENERAL|OPT_P_CONNECTION);
      re.remote = p[1];
      if (p[2])
	{
	  const int port = atoi (p[2]);
	  if (!legal_ipv4_port (port))
	    {
	      msg (msglevel, "remote: port number associated with host %s is out of range", p[1]);
	      goto err;
	    }
	  re.remote_port = port;
	  if (p[3])
	    {
	      const int proto = ascii2proto (p[3]);
	      if (proto < 0)
		{
		  msg (msglevel, "remote: bad protocol associated with host %s: '%s'", p[1], p[3]);
		  goto err;
		}
	      re.proto = proto;
	    }
	}
#ifdef ENABLE_CONNECTION
      if (permission_mask & OPT_P_GENERAL)
	{
	  struct remote_entry *e = alloc_remote_entry (options, msglevel);
	  if (!e)
	    goto err;
	  *e = re;
	}
      else if (permission_mask & OPT_P_CONNECTION)
#endif
	{
	  connection_entry_load_re (&options->ce, &re);
	}
    }
  else if (streq (p[0], "resolv-retry") && p[1])
    {
      VERIFY_PERMISSION (OPT_P_GENERAL);
      if (streq (p[1], "infinite"))
	options->resolve_retry_seconds = RESOLV_RETRY_INFINITE;
      else
	options->resolve_retry_seconds = positive_atoi (p[1]);
    }
  else if (streq (p[0], "connect-retry") && p[1])
    {
      VERIFY_PERMISSION (OPT_P_GENERAL|OPT_P_CONNECTION);
      options->ce.connect_retry_seconds = positive_atoi (p[1]);
      options->ce.connect_retry_defined = true;
    }
  else if (streq (p[0], "connect-timeout") && p[1])
    {
      VERIFY_PERMISSION (OPT_P_GENERAL|OPT_P_CONNECTION);
      options->ce.connect_timeout = positive_atoi (p[1]);
      options->ce.connect_timeout_defined = true;
    }
  else if (streq (p[0], "connect-retry-max") && p[1])
    {
      VERIFY_PERMISSION (OPT_P_GENERAL|OPT_P_CONNECTION);
      options->ce.connect_retry_max = positive_atoi (p[1]);
    }
  else if (streq (p[0], "ipchange") && p[1])
    {
      VERIFY_PERMISSION (OPT_P_SCRIPT);
      if (!no_more_than_n_args (msglevel, p, 2, NM_QUOTE_HINT))
	goto err;
      warn_multiple_script (options->ipchange, "ipchange");
      options->ipchange = string_substitute (p[1], ',', ' ', &options->gc);
    }
  else if (streq (p[0], "float"))
    {
      VERIFY_PERMISSION (OPT_P_GENERAL|OPT_P_CONNECTION);
      options->ce.remote_float = true;
    }
#ifdef ENABLE_DEBUG
  else if (streq (p[0], "gremlin") && p[1])
    {
      VERIFY_PERMISSION (OPT_P_GENERAL);
      options->gremlin = positive_atoi (p[1]);
    }
#endif
  else if (streq (p[0], "chroot") && p[1])
    {
      VERIFY_PERMISSION (OPT_P_GENERAL);
      options->chroot_dir = p[1];
    }
  else if (streq (p[0], "cd") && p[1])
    {
      VERIFY_PERMISSION (OPT_P_GENERAL);
      if (openvpn_chdir (p[1]))
	{
	  msg (M_ERR, "cd to '%s' failed", p[1]);
	  goto err;
	}
      options->cd_dir = p[1];
    }
#ifdef HAVE_SETCON
  else if (streq (p[0], "setcon") && p[1])
    {
      VERIFY_PERMISSION (OPT_P_GENERAL);
      options->selinux_context = p[1];
    }
#endif
  else if (streq (p[0], "writepid") && p[1])
    {
      VERIFY_PERMISSION (OPT_P_GENERAL);
      options->writepid = p[1];
    }
  else if (streq (p[0], "up") && p[1])
    {
      VERIFY_PERMISSION (OPT_P_SCRIPT);
      if (!no_more_than_n_args (msglevel, p, 2, NM_QUOTE_HINT))
	goto err;
      warn_multiple_script (options->up_script, "up");
      options->up_script = p[1];
    }
  else if (streq (p[0], "down") && p[1])
    {
      VERIFY_PERMISSION (OPT_P_SCRIPT);
      if (!no_more_than_n_args (msglevel, p, 2, NM_QUOTE_HINT))
	goto err;
      warn_multiple_script (options->down_script, "down");
      options->down_script = p[1];
    }
  else if (streq (p[0], "down-pre"))
    {
      VERIFY_PERMISSION (OPT_P_GENERAL);
      options->down_pre = true;
    }
  else if (streq (p[0], "up-delay"))
    {
      VERIFY_PERMISSION (OPT_P_GENERAL);
      options->up_delay = true;
    }
  else if (streq (p[0], "up-restart"))
    {
      VERIFY_PERMISSION (OPT_P_GENERAL);
      options->up_restart = true;
    }
  else if (streq (p[0], "syslog"))
    {
      VERIFY_PERMISSION (OPT_P_GENERAL);
      open_syslog (p[1], false);
    }
  else if (streq (p[0], "daemon"))
    {
      bool didit = false;
      VERIFY_PERMISSION (OPT_P_GENERAL);
      if (!options->daemon)
	{
	  options->daemon = didit = true;
	  open_syslog (p[1], false);
	}
      if (p[1])
	{
	  if (!didit)
	    {
	      msg (M_WARN, "WARNING: Multiple --daemon directives specified, ignoring --daemon %s. (Note that initscripts sometimes add their own --daemon directive.)", p[1]);
	      goto err;
	    }
	}
    }
  else if (streq (p[0], "inetd"))
    {
      VERIFY_PERMISSION (OPT_P_GENERAL);
      if (!options->inetd)
	{
	  int z;
	  const char *name = NULL;
	  const char *opterr = "when --inetd is used with two parameters, one of them must be 'wait' or 'nowait' and the other must be a daemon name to use for system logging";

	  options->inetd = -1;

	  for (z = 1; z <= 2; ++z)
	    {
	      if (p[z])
		{
		  if (streq (p[z], "wait"))
		    {
		      if (options->inetd != -1)
			{
			  msg (msglevel, "%s", opterr);
			  goto err;
			}
		      else
			options->inetd = INETD_WAIT;
		    }
		  else if (streq (p[z], "nowait"))
		    {
		      if (options->inetd != -1)
			{
			  msg (msglevel, "%s", opterr);
			  goto err;
			}
		      else
			options->inetd = INETD_NOWAIT;
		    }
		  else
		    {
		      if (name != NULL)
			{
			  msg (msglevel, "%s", opterr);
			  goto err;
			}
		      name = p[z];
		    }
		}
	    }

	  /* default */
	  if (options->inetd == -1)
	    options->inetd = INETD_WAIT;

	  save_inetd_socket_descriptor ();
	  open_syslog (name, true);
	}
    }
  else if (streq (p[0], "log") && p[1])
    {
      VERIFY_PERMISSION (OPT_P_GENERAL);
      options->log = true;
      redirect_stdout_stderr (p[1], false);
    }
  else if (streq (p[0], "suppress-timestamps"))
    {
      VERIFY_PERMISSION (OPT_P_GENERAL);
      options->suppress_timestamps = true;
      set_suppress_timestamps(true);
    }
  else if (streq (p[0], "log-append") && p[1])
    {
      VERIFY_PERMISSION (OPT_P_GENERAL);
      options->log = true;
      redirect_stdout_stderr (p[1], true);
    }
  else if (streq (p[0], "mlock"))
    {
      VERIFY_PERMISSION (OPT_P_GENERAL);
      options->mlock = true;
    }
#if ENABLE_IP_PKTINFO
  else if (streq (p[0], "multihome"))
    {
      VERIFY_PERMISSION (OPT_P_GENERAL);
      options->sockflags |= SF_USE_IP_PKTINFO;
    }
#endif
  else if (streq (p[0], "verb") && p[1])
    {
      VERIFY_PERMISSION (OPT_P_MESSAGES);
      options->verbosity = positive_atoi (p[1]);
    }
  else if (streq (p[0], "mute") && p[1])
    {
      VERIFY_PERMISSION (OPT_P_MESSAGES);
      options->mute = positive_atoi (p[1]);
    }
  else if (streq (p[0], "errors-to-stderr"))
    {
      VERIFY_PERMISSION (OPT_P_MESSAGES);
      errors_to_stderr();
    }
  else if (streq (p[0], "status") && p[1])
    {
      VERIFY_PERMISSION (OPT_P_GENERAL);
      options->status_file = p[1];
      if (p[2])
	{
	  options->status_file_update_freq = positive_atoi (p[2]);
	}
    }
  else if (streq (p[0], "status-version") && p[1])
    {
      int version;

      VERIFY_PERMISSION (OPT_P_GENERAL);
      version = atoi (p[1]);
      if (version < 1 || version > 3)
	{
	  msg (msglevel, "--status-version must be 1 to 3");
	  goto err;
	}
      options->status_file_version = version;
    }
  else if (streq (p[0], "remap-usr1") && p[1])
    {
      VERIFY_PERMISSION (OPT_P_GENERAL);
      if (streq (p[1], "SIGHUP"))
	options->remap_sigusr1 = SIGHUP;
      else if (streq (p[1], "SIGTERM"))
	options->remap_sigusr1 = SIGTERM;
      else
	{
	  msg (msglevel, "--remap-usr1 parm must be 'SIGHUP' or 'SIGTERM'");
	  goto err;
	}
    }
  else if ((streq (p[0], "link-mtu") || streq (p[0], "udp-mtu")) && p[1])
    {
      VERIFY_PERMISSION (OPT_P_MTU);
      options->link_mtu = positive_atoi (p[1]);
      options->link_mtu_defined = true;
    }
  else if (streq (p[0], "tun-mtu") && p[1])
    {
      VERIFY_PERMISSION (OPT_P_MTU);
      options->tun_mtu = positive_atoi (p[1]);
      options->tun_mtu_defined = true;
    }
  else if (streq (p[0], "tun-mtu-extra") && p[1])
    {
      VERIFY_PERMISSION (OPT_P_MTU);
      options->tun_mtu_extra = positive_atoi (p[1]);
      options->tun_mtu_extra_defined = true;
    }
#ifdef ENABLE_FRAGMENT
  else if (streq (p[0], "mtu-dynamic"))
    {
      VERIFY_PERMISSION (OPT_P_GENERAL);
      msg (msglevel, "--mtu-dynamic has been replaced by --fragment");
      goto err;
    }
  else if (streq (p[0], "fragment") && p[1])
    {
      VERIFY_PERMISSION (OPT_P_MTU);
      options->fragment = positive_atoi (p[1]);
    }
#endif
  else if (streq (p[0], "mtu-disc") && p[1])
    {
      VERIFY_PERMISSION (OPT_P_MTU);
      options->mtu_discover_type = translate_mtu_discover_type_name (p[1]);
    }
#ifdef ENABLE_OCC
  else if (streq (p[0], "mtu-test"))
    {
      VERIFY_PERMISSION (OPT_P_GENERAL);
      options->mtu_test = true;
    }
#endif
  else if (streq (p[0], "nice") && p[1])
    {
      VERIFY_PERMISSION (OPT_P_NICE);
      options->nice = atoi (p[1]);
    }
  else if (streq (p[0], "rcvbuf") && p[1])
    {
      VERIFY_PERMISSION (OPT_P_SOCKBUF);
      options->rcvbuf = positive_atoi (p[1]);
    }
  else if (streq (p[0], "sndbuf") && p[1])
    {
      VERIFY_PERMISSION (OPT_P_SOCKBUF);
      options->sndbuf = positive_atoi (p[1]);
    }
  else if (streq (p[0], "socket-flags"))
    {
      int j;
      VERIFY_PERMISSION (OPT_P_SOCKFLAGS);
      for (j = 1; j < MAX_PARMS && p[j]; ++j)
	{
	  if (streq (p[j], "TCP_NODELAY"))
	    options->sockflags |= SF_TCP_NODELAY;
	  else
	    msg (msglevel, "unknown socket flag: %s", p[j]);	    
	}
    }
  else if (streq (p[0], "txqueuelen") && p[1])
    {
      VERIFY_PERMISSION (OPT_P_GENERAL);
#ifdef TARGET_LINUX
      options->tuntap_options.txqueuelen = positive_atoi (p[1]);
#else
      msg (msglevel, "--txqueuelen not supported on this OS");
      goto err;
#endif
    }
#ifdef USE_PTHREAD
  else if (streq (p[0], "nice-work") && p[1])
    {
      VERIFY_PERMISSION (OPT_P_NICE);
      options->nice_work = atoi (p[1]);
    }
  else if (streq (p[0], "threads") && p[1])
    {
      int n_threads;

      VERIFY_PERMISSION (OPT_P_GENERAL);
      n_threads = positive_atoi (p[1]);
      if (n_threads < 1)
	{
	  msg (msglevel, "--threads parameter must be at least 1");
	  goto err;
	}
      options->n_threads = n_threads;
    }
#endif
  else if (streq (p[0], "shaper") && p[1])
    {
#ifdef HAVE_GETTIMEOFDAY
      int shaper;

      VERIFY_PERMISSION (OPT_P_SHAPER);
      shaper = atoi (p[1]);
      if (shaper < SHAPER_MIN || shaper > SHAPER_MAX)
	{
	  msg (msglevel, "Bad shaper value, must be between %d and %d",
	       SHAPER_MIN, SHAPER_MAX);
	  goto err;
	}
      options->shaper = shaper;
#else /* HAVE_GETTIMEOFDAY */
      VERIFY_PERMISSION (OPT_P_GENERAL);
      msg (msglevel, "--shaper requires the gettimeofday() function which is missing");
      goto err;
#endif /* HAVE_GETTIMEOFDAY */
    }
  else if (streq (p[0], "port") && p[1])
    {
      int port;

      VERIFY_PERMISSION (OPT_P_GENERAL|OPT_P_CONNECTION);
      port = atoi (p[1]);
      if (!legal_ipv4_port (port))
	{
	  msg (msglevel, "Bad port number: %s", p[1]);
	  goto err;
	}
      options->ce.port_option_used = true;
      options->ce.local_port = options->ce.remote_port = port;
    }
  else if (streq (p[0], "lport") && p[1])
    {
      int port;

      VERIFY_PERMISSION (OPT_P_GENERAL|OPT_P_CONNECTION);
      port = atoi (p[1]);
      if ((port != 0) && !legal_ipv4_port (port))
	{
	  msg (msglevel, "Bad local port number: %s", p[1]);
	  goto err;
	}
      options->ce.local_port_defined = true;
      options->ce.port_option_used = true;
      options->ce.local_port = port;
    }
  else if (streq (p[0], "rport") && p[1])
    {
      int port;

      VERIFY_PERMISSION (OPT_P_GENERAL|OPT_P_CONNECTION);
      port = atoi (p[1]);
      if (!legal_ipv4_port (port))
	{
	  msg (msglevel, "Bad remote port number: %s", p[1]);
	  goto err;
	}
      options->ce.port_option_used = true;
      options->ce.remote_port = port;
    }
  else if (streq (p[0], "bind"))
    {
      VERIFY_PERMISSION (OPT_P_GENERAL|OPT_P_CONNECTION);
      options->ce.bind_defined = true;
    }
  else if (streq (p[0], "nobind"))
    {
      VERIFY_PERMISSION (OPT_P_GENERAL|OPT_P_CONNECTION);
      options->ce.bind_local = false;
    }
  else if (streq (p[0], "fast-io"))
    {
      VERIFY_PERMISSION (OPT_P_GENERAL);
      options->fast_io = true;
    }
  else if (streq (p[0], "inactive") && p[1])
    {
      VERIFY_PERMISSION (OPT_P_TIMER);
      options->inactivity_timeout = positive_atoi (p[1]);
      if (p[2])
	options->inactivity_minimum_bytes = positive_atoi (p[2]);
    }
  else if (streq (p[0], "proto") && p[1])
    {
      int proto;
      VERIFY_PERMISSION (OPT_P_GENERAL|OPT_P_CONNECTION);
      proto = ascii2proto (p[1]);
      if (proto < 0)
	{
	  msg (msglevel, "Bad protocol: '%s'.  Allowed protocols with --proto option: %s",
	       p[1],
	       proto2ascii_all (&gc));
	  goto err;
	}
      options->ce.proto = proto;
    }
  else if (streq (p[0], "proto-force") && p[1])
    {
      int proto_force;
      VERIFY_PERMISSION (OPT_P_GENERAL);
      proto_force = ascii2proto (p[1]);
      if (proto_force < 0)
	{
	  msg (msglevel, "Bad --proto-force protocol: '%s'", p[1]);
	  goto err;
	}
      options->proto_force = proto_force;
      options->force_connection_list = true;
    }
#ifdef GENERAL_PROXY_SUPPORT
  else if (streq (p[0], "auto-proxy"))
    {
      char *error = NULL;

      VERIFY_PERMISSION (OPT_P_GENERAL);
      options->auto_proxy_info = get_proxy_settings (&error, &options->gc);
      if (error)
	msg (M_WARN, "PROXY: %s", error);
    }
  else if (streq (p[0], "show-proxy-settings"))
    {
      struct auto_proxy_info *pi;
      char *error = NULL;

      VERIFY_PERMISSION (OPT_P_GENERAL);
      pi = get_proxy_settings (&error, &options->gc);
      if (pi)
	{
	  msg (M_INFO|M_NOPREFIX, "HTTP Server: %s", np(pi->http.server));
	  msg (M_INFO|M_NOPREFIX, "HTTP Port: %d", pi->http.port);
	  msg (M_INFO|M_NOPREFIX, "SOCKS Server: %s", np(pi->socks.server));
	  msg (M_INFO|M_NOPREFIX, "SOCKS Port: %d", pi->socks.port);
	}
      if (error)
	msg (msglevel, "Proxy error: %s", error);
#ifdef WIN32
      show_win_proxy_settings (M_INFO|M_NOPREFIX);
#endif
      openvpn_exit (OPENVPN_EXIT_STATUS_GOOD); /* exit point */
    }
#endif /* GENERAL_PROXY_SUPPORT */
#ifdef ENABLE_HTTP_PROXY
  else if (streq (p[0], "http-proxy") && p[1])
    {
      struct http_proxy_options *ho;

      VERIFY_PERMISSION (OPT_P_GENERAL|OPT_P_CONNECTION);

      {
	int port;
	if (!p[2])
	  {
	    msg (msglevel, "http-proxy port number not defined");
	    goto err;
	  }
	port = atoi (p[2]);
	if (!legal_ipv4_port (port))
	  {
	    msg (msglevel, "Bad http-proxy port number: %s", p[2]);
	    goto err;
	  }
	
	ho = init_http_options_if_undefined (options);
	
	ho->server = p[1];
	ho->port = port;
      }

      if (p[3])
	{
	  /* auto -- try to figure out proxy addr, port, and type automatically */
	  /* semiauto -- given proxy addr:port, try to figure out type automatically */
	  /* (auto|semiauto)-nct -- disable proxy auth cleartext protocols (i.e. basic auth) */
	  if (streq (p[3], "auto"))
	    ho->auth_retry = PAR_ALL;
	  else if (streq (p[3], "auto-nct"))
	    ho->auth_retry = PAR_NCT;
	  else
	    {
	      ho->auth_method_string = "basic";
	      ho->auth_file = p[3];

	      if (p[4])
		{
		  ho->auth_method_string = p[4];
		}
	    }
	}
      else
	{
	  ho->auth_method_string = "none";
	}
    }
  else if (streq (p[0], "http-proxy-retry"))
    {
      struct http_proxy_options *ho;
      VERIFY_PERMISSION (OPT_P_GENERAL|OPT_P_CONNECTION);
      ho = init_http_options_if_undefined (options);
      ho->retry = true;
    }
  else if (streq (p[0], "http-proxy-timeout") && p[1])
    {
      struct http_proxy_options *ho;

      VERIFY_PERMISSION (OPT_P_GENERAL|OPT_P_CONNECTION);
      ho = init_http_options_if_undefined (options);
      ho->timeout = positive_atoi (p[1]);
    }
  else if (streq (p[0], "http-proxy-option") && p[1])
    {
      struct http_proxy_options *ho;

      VERIFY_PERMISSION (OPT_P_GENERAL|OPT_P_CONNECTION);
      ho = init_http_options_if_undefined (options);

      if (streq (p[1], "VERSION") && p[2])
	{
	  ho->http_version = p[2];
	}
      else if (streq (p[1], "AGENT") && p[2])
	{
	  ho->user_agent = p[2];
	}
      else
	{
	  msg (msglevel, "Bad http-proxy-option or missing parameter: '%s'", p[1]);
	}
    }
#endif
#ifdef ENABLE_SOCKS
  else if (streq (p[0], "socks-proxy") && p[1])
    {
      VERIFY_PERMISSION (OPT_P_GENERAL|OPT_P_CONNECTION);

      if (p[2])
	{
	  int port;
          port = atoi (p[2]);
          if (!legal_ipv4_port (port))
	    {
	      msg (msglevel, "Bad socks-proxy port number: %s", p[2]);
	      goto err;
	    }
          options->ce.socks_proxy_port = port;
	}
      else
	{
	  options->ce.socks_proxy_port = 1080;
	}
      options->ce.socks_proxy_server = p[1];
      options->ce.socks_proxy_authfile = p[3]; /* might be NULL */
    }
  else if (streq (p[0], "socks-proxy-retry"))
    {
      VERIFY_PERMISSION (OPT_P_GENERAL|OPT_P_CONNECTION);
      options->ce.socks_proxy_retry = true;
    }
#endif
  else if (streq (p[0], "keepalive") && p[1] && p[2])
    {
      VERIFY_PERMISSION (OPT_P_GENERAL);
      options->keepalive_ping = atoi (p[1]);
      options->keepalive_timeout = atoi (p[2]);
    }
  else if (streq (p[0], "ping") && p[1])
    {
      VERIFY_PERMISSION (OPT_P_TIMER);
      options->ping_send_timeout = positive_atoi (p[1]);
    }
  else if (streq (p[0], "ping-exit") && p[1])
    {
      VERIFY_PERMISSION (OPT_P_TIMER);
      options->ping_rec_timeout = positive_atoi (p[1]);
      options->ping_rec_timeout_action = PING_EXIT;
    }
  else if (streq (p[0], "ping-restart") && p[1])
    {
      VERIFY_PERMISSION (OPT_P_TIMER);
      options->ping_rec_timeout = positive_atoi (p[1]);
      options->ping_rec_timeout_action = PING_RESTART;
    }
  else if (streq (p[0], "ping-timer-rem"))
    {
      VERIFY_PERMISSION (OPT_P_TIMER);
      options->ping_timer_remote = true;
    }
#ifdef ENABLE_OCC
  else if (streq (p[0], "explicit-exit-notify"))
    {
      VERIFY_PERMISSION (OPT_P_EXPLICIT_NOTIFY);
      if (p[1])
	{
	  options->explicit_exit_notification = positive_atoi (p[1]);
	}
      else
	{
	  options->explicit_exit_notification = 1;
	}
    }
#endif
  else if (streq (p[0], "persist-tun"))
    {
      VERIFY_PERMISSION (OPT_P_PERSIST);
      options->persist_tun = true;
    }
  else if (streq (p[0], "persist-key"))
    {
      VERIFY_PERMISSION (OPT_P_PERSIST);
      options->persist_key = true;
    }
  else if (streq (p[0], "persist-local-ip"))
    {
      VERIFY_PERMISSION (OPT_P_PERSIST_IP);
      options->persist_local_ip = true;
    }
  else if (streq (p[0], "persist-remote-ip"))
    {
      VERIFY_PERMISSION (OPT_P_PERSIST_IP);
      options->persist_remote_ip = true;
    }
  else if (streq (p[0], "route") && p[1])
    {
      VERIFY_PERMISSION (OPT_P_ROUTE);
      rol_check_alloc (options);
      if (pull_mode)
	{
	  if (!ip_or_dns_addr_safe (p[1], options->allow_pull_fqdn) && !is_special_addr (p[1])) /* FQDN -- may be DNS name */
	    {
	      msg (msglevel, "route parameter network/IP '%s' must be a valid address", p[1]);
	      goto err;
	    }
	  if (p[2] && !ip_addr_dotted_quad_safe (p[2])) /* FQDN -- must be IP address */
	    {
	      msg (msglevel, "route parameter netmask '%s' must be an IP address", p[2]);
	      goto err;
	    }
	  if (p[3] && !ip_or_dns_addr_safe (p[3], options->allow_pull_fqdn) && !is_special_addr (p[3])) /* FQDN -- may be DNS name */
	    {
	      msg (msglevel, "route parameter gateway '%s' must be a valid address", p[3]);
	      goto err;
	    }
	}
      add_route_to_option_list (options->routes, p[1], p[2], p[3], p[4]);
    }
  else if (streq (p[0], "max-routes") && p[1])
    {
      int max_routes;

      VERIFY_PERMISSION (OPT_P_GENERAL);
      max_routes = atoi (p[1]);
      if (max_routes < 0 || max_routes > 100000000)
	{
	  msg (msglevel, "--max-routes parameter is out of range");
	  goto err;
	}
      options->max_routes = max_routes;
    }
  else if (streq (p[0], "route-gateway") && p[1])
    {
      VERIFY_PERMISSION (OPT_P_ROUTE_EXTRAS);
      if (streq (p[1], "dhcp"))
	{
	  options->route_gateway_via_dhcp = true;
	}
      else
	{
	  if (ip_or_dns_addr_safe (p[1], options->allow_pull_fqdn) || is_special_addr (p[1])) /* FQDN -- may be DNS name */
	    {
	      options->route_default_gateway = p[1];
	    }
	  else
	    {
	      msg (msglevel, "route-gateway parm '%s' must be a valid address", p[1]);
	      goto err;
	    }
	}
    }
  else if (streq (p[0], "route-metric") && p[1])
    {
      VERIFY_PERMISSION (OPT_P_ROUTE);
      options->route_default_metric = positive_atoi (p[1]);
    }
  else if (streq (p[0], "route-delay"))
    {
      VERIFY_PERMISSION (OPT_P_ROUTE_EXTRAS);
      options->route_delay_defined = true;
      if (p[1])
	{
	  options->route_delay = positive_atoi (p[1]);
	  if (p[2])
	    {
	      options->route_delay_window = positive_atoi (p[2]);
	    }
	}
      else
	{
	  options->route_delay = 0;
	}
    }
  else if (streq (p[0], "route-up") && p[1])
    {
      VERIFY_PERMISSION (OPT_P_SCRIPT);
      if (!no_more_than_n_args (msglevel, p, 2, NM_QUOTE_HINT))
	goto err;
      warn_multiple_script (options->route_script, "route-up");
      options->route_script = p[1];
    }
  else if (streq (p[0], "route-noexec"))
    {
      VERIFY_PERMISSION (OPT_P_SCRIPT);
      options->route_noexec = true;
    }
  else if (streq (p[0], "route-nopull"))
    {
      VERIFY_PERMISSION (OPT_P_GENERAL);
      options->route_nopull = true;
    }
  else if (streq (p[0], "allow-pull-fqdn"))
    {
      VERIFY_PERMISSION (OPT_P_GENERAL);
      options->allow_pull_fqdn = true;
    }
  else if (streq (p[0], "redirect-gateway") || streq (p[0], "redirect-private"))
    {
      int j;
      VERIFY_PERMISSION (OPT_P_ROUTE);
      rol_check_alloc (options);
      if (streq (p[0], "redirect-gateway"))
	options->routes->flags |= RG_REROUTE_GW;
      for (j = 1; j < MAX_PARMS && p[j] != NULL; ++j)
	{
	  if (streq (p[j], "local"))
	    options->routes->flags |= RG_LOCAL;
	  else if (streq (p[j], "autolocal"))
	    options->routes->flags |= RG_AUTO_LOCAL;
	  else if (streq (p[j], "def1"))
	    options->routes->flags |= RG_DEF1;
	  else if (streq (p[j], "bypass-dhcp"))
	    options->routes->flags |= RG_BYPASS_DHCP;
	  else if (streq (p[j], "bypass-dns"))
	    options->routes->flags |= RG_BYPASS_DNS;
	  else
	    {
	      msg (msglevel, "unknown --%s flag: %s", p[0], p[j]);
	      goto err;
	    }
	}
      options->routes->flags |= RG_ENABLE;
    }
  else if (streq (p[0], "remote-random-hostname"))
    {
      VERIFY_PERMISSION (OPT_P_GENERAL);
      options->sockflags |= SF_HOST_RANDOMIZE;
    }
  else if (streq (p[0], "setenv") && p[1])
    {
      VERIFY_PERMISSION (OPT_P_GENERAL);
      if (streq (p[1], "REMOTE_RANDOM_HOSTNAME"))
	{
	  options->sockflags |= SF_HOST_RANDOMIZE;
	}
      else if (streq (p[1], "GENERIC_CONFIG"))
	{
	  msg (msglevel, "this is a generic configuration and cannot directly be used");
	  goto err;
	}
#if P2MP
      else if (streq (p[1], "SERVER_POLL_TIMEOUT") && p[2])
	{
	  options->server_poll_timeout = positive_atoi(p[2]);
	}
#endif
      else
	{
	  if (streq (p[1], "FORWARD_COMPATIBLE") && p[2] && streq (p[2], "1"))
	    {
	      options->forward_compatible = true;
	      msglevel_fc = msglevel_forward_compatible (options, msglevel);
	    }
	  setenv_str (es, p[1], p[2] ? p[2] : "");
	}
    }
  else if (streq (p[0], "setenv-safe") && p[1])
    {
      VERIFY_PERMISSION (OPT_P_SETENV);
      setenv_str_safe (es, p[1], p[2] ? p[2] : "");
    }
  else if (streq (p[0], "script-security") && p[1])
    {
      VERIFY_PERMISSION (OPT_P_GENERAL);
      script_security = atoi (p[1]);
      if (p[2])
	{
	  if (streq (p[2], "execve"))
	    script_method = SM_EXECVE;
	  else if (streq (p[2], "system"))
	    script_method = SM_SYSTEM;
	  else
	    {
	      msg (msglevel, "unknown --script-security method: %s", p[2]);
	      goto err;
	    }
	}
      else
	script_method = SM_EXECVE;
    }
  else if (streq (p[0], "mssfix"))
    {
      VERIFY_PERMISSION (OPT_P_GENERAL);
      if (p[1])
	{
	  options->mssfix = positive_atoi (p[1]);
	}
      else
	options->mssfix_default = true;

    }
#ifdef ENABLE_OCC
  else if (streq (p[0], "disable-occ"))
    {
      VERIFY_PERMISSION (OPT_P_GENERAL);
      options->occ = false;
    }
#endif
#if P2MP
#if P2MP_SERVER
  else if (streq (p[0], "server") && p[1] && p[2])
    {
      const int lev = M_WARN;
      bool error = false;
      in_addr_t network, netmask;

      VERIFY_PERMISSION (OPT_P_GENERAL);
      network = get_ip_addr (p[1], lev, &error);
      netmask = get_ip_addr (p[2], lev, &error);
      if (error || !network || !netmask)
	{
	  msg (msglevel, "error parsing --server parameters");
	  goto err;
	}
      options->server_defined = true;
      options->server_network = network;
      options->server_netmask = netmask;

      if (p[3])
	{
	  if (streq (p[3], "nopool"))
	    options->server_flags |= SF_NOPOOL;
	  else
	    {
	      msg (msglevel, "error parsing --server: %s is not a recognized flag", p[3]);
	      goto err;
	    }
	}
    }
  else if (streq (p[0], "server-bridge") && p[1] && p[2] && p[3] && p[4])
    {
      const int lev = M_WARN;
      bool error = false;
      in_addr_t ip, netmask, pool_start, pool_end;

      VERIFY_PERMISSION (OPT_P_GENERAL);
      ip = get_ip_addr (p[1], lev, &error);
      netmask = get_ip_addr (p[2], lev, &error);
      pool_start = get_ip_addr (p[3], lev, &error);
      pool_end = get_ip_addr (p[4], lev, &error);
      if (error || !ip || !netmask || !pool_start || !pool_end)
	{
	  msg (msglevel, "error parsing --server-bridge parameters");
	  goto err;
	}
      options->server_bridge_defined = true;
      options->server_bridge_ip = ip;
      options->server_bridge_netmask = netmask;
      options->server_bridge_pool_start = pool_start;
      options->server_bridge_pool_end = pool_end;
    }
  else if (streq (p[0], "server-bridge") && p[1] && streq (p[1], "nogw"))
    {
      VERIFY_PERMISSION (OPT_P_GENERAL);
      options->server_bridge_proxy_dhcp = true;
      options->server_flags |= SF_NO_PUSH_ROUTE_GATEWAY;
    }
  else if (streq (p[0], "server-bridge") && !p[1])
    {
      VERIFY_PERMISSION (OPT_P_GENERAL);
      options->server_bridge_proxy_dhcp = true;
    }
  else if (streq (p[0], "push") && p[1])
    {
      VERIFY_PERMISSION (OPT_P_PUSH);
      push_options (options, &p[1], msglevel, &options->gc);
    }
  else if (streq (p[0], "push-reset"))
    {
      VERIFY_PERMISSION (OPT_P_INSTANCE);
      push_reset (options);
    }
  else if (streq (p[0], "ifconfig-pool") && p[1] && p[2])
    {
      const int lev = M_WARN;
      bool error = false;
      in_addr_t start, end, netmask=0;

      VERIFY_PERMISSION (OPT_P_GENERAL);
      start = get_ip_addr (p[1], lev, &error);
      end = get_ip_addr (p[2], lev, &error);
      if (p[3])
	{
	  netmask = get_ip_addr (p[3], lev, &error);
	}
      if (error)
	{
	  msg (msglevel, "error parsing --ifconfig-pool parameters");
	  goto err;
	}
      if (!ifconfig_pool_verify_range (msglevel, start, end))
	goto err;

      options->ifconfig_pool_defined = true;
      options->ifconfig_pool_start = start;
      options->ifconfig_pool_end = end;
      if (netmask)
	options->ifconfig_pool_netmask = netmask;
    }
  else if (streq (p[0], "ifconfig-pool-persist") && p[1])
    {
      VERIFY_PERMISSION (OPT_P_GENERAL);
      options->ifconfig_pool_persist_filename = p[1];
      if (p[2])
	{
	  options->ifconfig_pool_persist_refresh_freq = positive_atoi (p[2]);
	}
    }
  else if (streq (p[0], "ifconfig-pool-linear"))
    {
      VERIFY_PERMISSION (OPT_P_GENERAL);
      options->topology = TOP_P2P;
    }
  else if (streq (p[0], "hash-size") && p[1] && p[2])
    {
      int real, virtual;

      VERIFY_PERMISSION (OPT_P_GENERAL);
      real = atoi (p[1]);
      virtual = atoi (p[2]);
      if (real < 1 || virtual < 1)
	{
	  msg (msglevel, "--hash-size sizes must be >= 1 (preferably a power of 2)");
	  goto err;
	}
      options->real_hash_size = real;
      options->virtual_hash_size = real;
    }
  else if (streq (p[0], "connect-freq") && p[1] && p[2])
    {
      int cf_max, cf_per;

      VERIFY_PERMISSION (OPT_P_GENERAL);
      cf_max = atoi (p[1]);
      cf_per = atoi (p[2]);
      if (cf_max < 0 || cf_per < 0)
	{
	  msg (msglevel, "--connect-freq parms must be > 0");
	  goto err;
	}
      options->cf_max = cf_max;
      options->cf_per = cf_per;
    }
  else if (streq (p[0], "max-clients") && p[1])
    {
      int max_clients;

      VERIFY_PERMISSION (OPT_P_GENERAL);
      max_clients = atoi (p[1]);
      if (max_clients < 0)
	{
	  msg (msglevel, "--max-clients must be at least 1");
	  goto err;
	}
      options->max_clients = max_clients;
    }
  else if (streq (p[0], "max-routes-per-client") && p[1])
    {
      VERIFY_PERMISSION (OPT_P_INHERIT);
      options->max_routes_per_client = max_int (atoi (p[1]), 1);
    }
  else if (streq (p[0], "client-cert-not-required"))
    {
      VERIFY_PERMISSION (OPT_P_GENERAL);
      options->ssl_flags |= SSLF_CLIENT_CERT_NOT_REQUIRED;
    }
  else if (streq (p[0], "username-as-common-name"))
    {
      VERIFY_PERMISSION (OPT_P_GENERAL);
      options->ssl_flags |= SSLF_USERNAME_AS_COMMON_NAME;
    }
  else if (streq (p[0], "auth-user-pass-optional"))
    {
      VERIFY_PERMISSION (OPT_P_GENERAL);
      options->ssl_flags |= SSLF_AUTH_USER_PASS_OPTIONAL;
    }
  else if (streq (p[0], "no-name-remapping"))
    {
      VERIFY_PERMISSION (OPT_P_GENERAL);
      options->ssl_flags |= SSLF_NO_NAME_REMAPPING;
    }
  else if (streq (p[0], "opt-verify"))
    {
      VERIFY_PERMISSION (OPT_P_GENERAL);
      options->ssl_flags |= SSLF_OPT_VERIFY;
    }
  else if (streq (p[0], "auth-user-pass-verify") && p[1])
    {
      VERIFY_PERMISSION (OPT_P_SCRIPT);
      if (!no_more_than_n_args (msglevel, p, 3, NM_QUOTE_HINT))
	goto err;
      if (p[2])
	{
	  if (streq (p[2], "via-env"))
	    options->auth_user_pass_verify_script_via_file = false;
	  else if (streq (p[2], "via-file"))
	    options->auth_user_pass_verify_script_via_file = true;
	  else
	    {
	      msg (msglevel, "second parm to --auth-user-pass-verify must be 'via-env' or 'via-file'");
	      goto err;
	    }
	}
      else
	{
	  msg (msglevel, "--auth-user-pass-verify requires a second parameter ('via-env' or 'via-file')");
	  goto err;
	}
      warn_multiple_script (options->auth_user_pass_verify_script, "auth-user-pass-verify");
      options->auth_user_pass_verify_script = p[1];
    }
  else if (streq (p[0], "client-connect") && p[1])
    {
      VERIFY_PERMISSION (OPT_P_SCRIPT);
      if (!no_more_than_n_args (msglevel, p, 2, NM_QUOTE_HINT))
	goto err;
      warn_multiple_script (options->client_connect_script, "client-connect");
      options->client_connect_script = p[1];
    }
  else if (streq (p[0], "client-disconnect") && p[1])
    {
      VERIFY_PERMISSION (OPT_P_SCRIPT);
      if (!no_more_than_n_args (msglevel, p, 2, NM_QUOTE_HINT))
	goto err;
      warn_multiple_script (options->client_disconnect_script, "client-disconnect");
      options->client_disconnect_script = p[1];
    }
  else if (streq (p[0], "learn-address") && p[1])
    {
      VERIFY_PERMISSION (OPT_P_SCRIPT);
      if (!no_more_than_n_args (msglevel, p, 2, NM_QUOTE_HINT))
	goto err;
      warn_multiple_script (options->learn_address_script, "learn-address");
      options->learn_address_script = p[1];
    }
  else if (streq (p[0], "tmp-dir") && p[1])
    {
      VERIFY_PERMISSION (OPT_P_GENERAL);
      options->tmp_dir = p[1];
    }
  else if (streq (p[0], "client-config-dir") && p[1])
    {
      VERIFY_PERMISSION (OPT_P_GENERAL);
      options->client_config_dir = p[1];
    }
  else if (streq (p[0], "ccd-exclusive"))
    {
      VERIFY_PERMISSION (OPT_P_GENERAL);
      options->ccd_exclusive = true;
    }
  else if (streq (p[0], "bcast-buffers") && p[1])
    {
      int n_bcast_buf;

      VERIFY_PERMISSION (OPT_P_GENERAL);
      n_bcast_buf = atoi (p[1]);
      if (n_bcast_buf < 1)
	msg (msglevel, "--bcast-buffers parameter must be > 0");
      options->n_bcast_buf = n_bcast_buf;
    }
  else if (streq (p[0], "tcp-queue-limit") && p[1])
    {
      int tcp_queue_limit;

      VERIFY_PERMISSION (OPT_P_GENERAL);
      tcp_queue_limit = atoi (p[1]);
      if (tcp_queue_limit < 1)
	msg (msglevel, "--tcp-queue-limit parameter must be > 0");
      options->tcp_queue_limit = tcp_queue_limit;
    }
#if PORT_SHARE
  else if (streq (p[0], "port-share") && p[1] && p[2])
    {
      int port;

      VERIFY_PERMISSION (OPT_P_GENERAL);
      port = atoi (p[2]);
      if (!legal_ipv4_port (port))
	{
	  msg (msglevel, "port number associated with --port-share directive is out of range");
	  goto err;
	}

      options->port_share_host = p[1];
      options->port_share_port = port;
    }
#endif
  else if (streq (p[0], "client-to-client"))
    {
      VERIFY_PERMISSION (OPT_P_GENERAL);
      options->enable_c2c = true;
    }
  else if (streq (p[0], "duplicate-cn"))
    {
      VERIFY_PERMISSION (OPT_P_GENERAL);
      options->duplicate_cn = true;
    }
  else if (streq (p[0], "iroute") && p[1])
    {
      const char *netmask = NULL;

      VERIFY_PERMISSION (OPT_P_INSTANCE);
      if (p[2])
	{
	  netmask = p[2];
	}
      option_iroute (options, p[1], netmask, msglevel);
    }
  else if (streq (p[0], "ifconfig-push") && p[1] && p[2])
    {
      in_addr_t local, remote_netmask;

      VERIFY_PERMISSION (OPT_P_INSTANCE);
      local = getaddr (GETADDR_HOST_ORDER|GETADDR_RESOLVE, p[1], 0, NULL, NULL);
      remote_netmask = getaddr (GETADDR_HOST_ORDER|GETADDR_RESOLVE, p[2], 0, NULL, NULL);
      if (local && remote_netmask)
	{
	  options->push_ifconfig_defined = true;
	  options->push_ifconfig_local = local;
	  options->push_ifconfig_remote_netmask = remote_netmask;
	}
      else
	{
	  msg (msglevel, "cannot parse --ifconfig-push addresses");
	  goto err;
	}
    }
  else if (streq (p[0], "ifconfig-push-constraint") && p[1] && p[2])
    {
      in_addr_t network, netmask;

      VERIFY_PERMISSION (OPT_P_GENERAL);
      network = getaddr (GETADDR_HOST_ORDER|GETADDR_RESOLVE, p[1], 0, NULL, NULL);
      netmask = getaddr (GETADDR_HOST_ORDER, p[2], 0, NULL, NULL);
      if (network && netmask)
	{
	  options->push_ifconfig_constraint_defined = true;
	  options->push_ifconfig_constraint_network = network;
	  options->push_ifconfig_constraint_netmask = netmask;
	}
      else
	{
	  msg (msglevel, "cannot parse --ifconfig-push-constraint addresses");
	  goto err;
	}
    }
  else if (streq (p[0], "disable"))
    {
      VERIFY_PERMISSION (OPT_P_INSTANCE);
      options->disable = true;
    }
  else if (streq (p[0], "tcp-nodelay"))
    {
      VERIFY_PERMISSION (OPT_P_GENERAL);
      options->server_flags |= SF_TCP_NODELAY_HELPER;
    }
#endif /* P2MP_SERVER */

  else if (streq (p[0], "client"))
    {
      VERIFY_PERMISSION (OPT_P_GENERAL);
      options->client = true;
    }
  else if (streq (p[0], "pull"))
    {
      VERIFY_PERMISSION (OPT_P_GENERAL);
      options->pull = true;
    }
  else if (streq (p[0], "push-continuation") && p[1])
    {
      VERIFY_PERMISSION (OPT_P_PULL_MODE);
      options->push_continuation = atoi(p[1]);
    }
  else if (streq (p[0], "server-poll-timeout") && p[1])
    {
      VERIFY_PERMISSION (OPT_P_GENERAL);
      options->server_poll_timeout = positive_atoi(p[1]);
    }
  else if (streq (p[0], "auth-user-pass"))
    {
      VERIFY_PERMISSION (OPT_P_GENERAL);
      if (p[1])
	{
	  options->auth_user_pass_file = p[1];
	}
      else
	options->auth_user_pass_file = "stdin";
    }
  else if (streq (p[0], "auth-retry") && p[1])
    {
      VERIFY_PERMISSION (OPT_P_GENERAL);
      auth_retry_set (msglevel, p[1]);
    }
#endif
#ifdef WIN32
  else if (streq (p[0], "win-sys") && p[1])
    {
      VERIFY_PERMISSION (OPT_P_GENERAL);
      if (streq (p[1], "env"))
	set_win_sys_path_via_env (es);
      else
	set_win_sys_path (p[1], es);
    }
  else if (streq (p[0], "route-method") && p[1])
    {
      VERIFY_PERMISSION (OPT_P_ROUTE_EXTRAS);
      if (streq (p[1], "adaptive"))
	options->route_method = ROUTE_METHOD_ADAPTIVE;
      else if (streq (p[1], "ipapi"))
	options->route_method = ROUTE_METHOD_IPAPI;
      else if (streq (p[1], "exe"))
	options->route_method = ROUTE_METHOD_EXE;
      else
	{
	  msg (msglevel, "--route method must be 'adaptive', 'ipapi', or 'exe'");
	  goto err;
	}
    }
  else if (streq (p[0], "ip-win32") && p[1])
    {
      const int index = ascii2ipset (p[1]);
      struct tuntap_options *to = &options->tuntap_options;

      VERIFY_PERMISSION (OPT_P_IPWIN32);

      if (index < 0)
	{
	  msg (msglevel,
	       "Bad --ip-win32 method: '%s'.  Allowed methods: %s",
	       p[1],
	       ipset2ascii_all (&gc));
	  goto err;
	}

      if (index == IPW32_SET_ADAPTIVE)
	options->route_delay_window = IPW32_SET_ADAPTIVE_DELAY_WINDOW;

      if (index == IPW32_SET_DHCP_MASQ)
	{
	  if (p[2])
	    {
	      if (!streq (p[2], "default"))
		{
		  int offset = atoi (p[2]);

		  if (!(offset > -256 && offset < 256))
		    {
		      msg (msglevel, "--ip-win32 dynamic [offset] [lease-time]: offset (%d) must be > -256 and < 256", offset);
		      goto err;
		    }

		  to->dhcp_masq_custom_offset = true;
		  to->dhcp_masq_offset = offset;
		}

	      if (p[3])
		{
		  const int min_lease = 30;
		  int lease_time;
		  lease_time = atoi (p[3]);
		  if (lease_time < min_lease)
		    {
		      msg (msglevel, "--ip-win32 dynamic [offset] [lease-time]: lease time parameter (%d) must be at least %d seconds", lease_time, min_lease);
		      goto err;
		    }
		  to->dhcp_lease_time = lease_time;
		}
	    }
	}
      to->ip_win32_type = index;
      to->ip_win32_defined = true; 
    }
  else if (streq (p[0], "dhcp-option") && p[1])
    {
      struct tuntap_options *o = &options->tuntap_options;
      VERIFY_PERMISSION (OPT_P_IPWIN32);

      if (streq (p[1], "DOMAIN") && p[2])
	{
	  o->domain = p[2];
	}
      else if (streq (p[1], "NBS") && p[2])
	{
	  o->netbios_scope = p[2];
	}
      else if (streq (p[1], "NBT") && p[2])
	{
	  int t;
	  t = atoi (p[2]);
	  if (!(t == 1 || t == 2 || t == 4 || t == 8))
	    {
	      msg (msglevel, "--dhcp-option NBT: parameter (%d) must be 1, 2, 4, or 8", t);
	      goto err;
	    }
	  o->netbios_node_type = t;
	}
      else if (streq (p[1], "DNS") && p[2])
	{
	  dhcp_option_address_parse ("DNS", p[2], o->dns, &o->dns_len, msglevel);
	}
      else if (streq (p[1], "WINS") && p[2])
	{
	  dhcp_option_address_parse ("WINS", p[2], o->wins, &o->wins_len, msglevel);
	}
      else if (streq (p[1], "NTP") && p[2])
	{
	  dhcp_option_address_parse ("NTP", p[2], o->ntp, &o->ntp_len, msglevel);
	}
      else if (streq (p[1], "NBDD") && p[2])
	{
	  dhcp_option_address_parse ("NBDD", p[2], o->nbdd, &o->nbdd_len, msglevel);
	}
      else if (streq (p[1], "DISABLE-NBT"))
	{
	  o->disable_nbt = 1;
	}
      else
	{
	  msg (msglevel, "--dhcp-option: unknown option type '%s' or missing parameter", p[1]);
	  goto err;
	}
      o->dhcp_options = true;
    }
  else if (streq (p[0], "show-adapters"))
    {
      VERIFY_PERMISSION (OPT_P_GENERAL);
      show_tap_win32_adapters (M_INFO|M_NOPREFIX, M_WARN|M_NOPREFIX);
      openvpn_exit (OPENVPN_EXIT_STATUS_GOOD); /* exit point */
    }
  else if (streq (p[0], "show-net"))
    {
      VERIFY_PERMISSION (OPT_P_GENERAL);
      show_routes (M_INFO|M_NOPREFIX);
      show_adapters (M_INFO|M_NOPREFIX);
      openvpn_exit (OPENVPN_EXIT_STATUS_GOOD); /* exit point */
    }
  else if (streq (p[0], "show-net-up"))
    {
      VERIFY_PERMISSION (OPT_P_UP);
      options->show_net_up = true;
    }
  else if (streq (p[0], "tap-sleep") && p[1])
    {
      int s;
      VERIFY_PERMISSION (OPT_P_IPWIN32);
      s = atoi (p[1]);
      if (s < 0 || s >= 256)
	{
	  msg (msglevel, "--tap-sleep parameter must be between 0 and 255");
	  goto err;
	}
      options->tuntap_options.tap_sleep = s;
    }
  else if (streq (p[0], "dhcp-renew"))
    {
      VERIFY_PERMISSION (OPT_P_IPWIN32);
      options->tuntap_options.dhcp_renew = true;
    }
  else if (streq (p[0], "dhcp-pre-release"))
    {
      VERIFY_PERMISSION (OPT_P_IPWIN32);
      options->tuntap_options.dhcp_pre_release = true;
    }
  else if (streq (p[0], "dhcp-release"))
    {
      VERIFY_PERMISSION (OPT_P_IPWIN32);
      options->tuntap_options.dhcp_release = true;
    }
  else if (streq (p[0], "dhcp-internal") && p[1]) /* standalone method for internal use */
    {
      unsigned int adapter_index;
      VERIFY_PERMISSION (OPT_P_GENERAL);
      set_debug_level (options->verbosity, SDL_CONSTRAIN);
      adapter_index = atou (p[1]);
      sleep (options->tuntap_options.tap_sleep);
      if (options->tuntap_options.dhcp_pre_release)
	dhcp_release_by_adapter_index (adapter_index);
      if (options->tuntap_options.dhcp_renew)
	dhcp_renew_by_adapter_index (adapter_index);
      openvpn_exit (OPENVPN_EXIT_STATUS_GOOD); /* exit point */
    }
  else if (streq (p[0], "register-dns"))
    {
      VERIFY_PERMISSION (OPT_P_IPWIN32);
      options->tuntap_options.register_dns = true;
    }
  else if (streq (p[0], "rdns-internal")) /* standalone method for internal use */
    {
      VERIFY_PERMISSION (OPT_P_GENERAL);
      set_debug_level (options->verbosity, SDL_CONSTRAIN);
      if (options->tuntap_options.register_dns)
	ipconfig_register_dns (NULL);
      openvpn_exit (OPENVPN_EXIT_STATUS_GOOD); /* exit point */
    }
  else if (streq (p[0], "show-valid-subnets"))
    {
      VERIFY_PERMISSION (OPT_P_GENERAL);
      show_valid_win32_tun_subnets ();
      openvpn_exit (OPENVPN_EXIT_STATUS_GOOD); /* exit point */
    }
  else if (streq (p[0], "pause-exit"))
    {
      VERIFY_PERMISSION (OPT_P_GENERAL);
      set_pause_exit_win32 ();
    }
  else if (streq (p[0], "service") && p[1])
    {
      VERIFY_PERMISSION (OPT_P_GENERAL);
      options->exit_event_name = p[1];
      if (p[2])
	{
	  options->exit_event_initial_state = (atoi(p[2]) != 0);
	}
    }
  else if (streq (p[0], "allow-nonadmin"))
    {
      VERIFY_PERMISSION (OPT_P_GENERAL);
      tap_allow_nonadmin_access (p[1]);
      openvpn_exit (OPENVPN_EXIT_STATUS_GOOD); /* exit point */
    }
  else if (streq (p[0], "user") && p[1])
    {
      VERIFY_PERMISSION (OPT_P_GENERAL);
      msg (M_WARN, "NOTE: --user option is not implemented on Windows");
    }
  else if (streq (p[0], "group") && p[1])
    {
      VERIFY_PERMISSION (OPT_P_GENERAL);
      msg (M_WARN, "NOTE: --group option is not implemented on Windows");
    }
#else
  else if (streq (p[0], "user") && p[1])
    {
      VERIFY_PERMISSION (OPT_P_GENERAL);
      options->username = p[1];
    }
  else if (streq (p[0], "group") && p[1])
    {
      VERIFY_PERMISSION (OPT_P_GENERAL);
      options->groupname = p[1];
    }
  else if (streq (p[0], "dhcp-option") && p[1])
    {
      VERIFY_PERMISSION (OPT_P_IPWIN32);
      foreign_option (options, p, 3, es);
    }
  else if (streq (p[0], "route-method") && p[1]) /* ignore when pushed to non-Windows OS */
    {
      VERIFY_PERMISSION (OPT_P_ROUTE_EXTRAS);
    }
#endif
#if PASSTOS_CAPABILITY
  else if (streq (p[0], "passtos"))
    {
      VERIFY_PERMISSION (OPT_P_GENERAL);
      options->passtos = true;
    }
#endif
#ifdef USE_LZO
  else if (streq (p[0], "comp-lzo"))
    {
      VERIFY_PERMISSION (OPT_P_COMP);
      if (p[1])
	{
	  if (streq (p[1], "yes"))
	    options->lzo = LZO_SELECTED|LZO_ON;
	  else if (streq (p[1], "no"))
	    options->lzo = LZO_SELECTED;
	  else if (streq (p[1], "adaptive"))
	    options->lzo = LZO_SELECTED|LZO_ON|LZO_ADAPTIVE;
	  else
	    {
	      msg (msglevel, "bad comp-lzo option: %s -- must be 'yes', 'no', or 'adaptive'", p[1]);
	      goto err;
	    }
	}
      else
	options->lzo = LZO_SELECTED|LZO_ON|LZO_ADAPTIVE;
    }
  else if (streq (p[0], "comp-noadapt"))
    {
      VERIFY_PERMISSION (OPT_P_COMP);
      options->lzo &= ~LZO_ADAPTIVE;
    }
#endif /* USE_LZO */
#ifdef USE_CRYPTO
  else if (streq (p[0], "show-ciphers"))
    {
      VERIFY_PERMISSION (OPT_P_GENERAL);
      options->show_ciphers = true;
    }
  else if (streq (p[0], "show-digests"))
    {
      VERIFY_PERMISSION (OPT_P_GENERAL);
      options->show_digests = true;
    }
  else if (streq (p[0], "show-engines"))
    {
      VERIFY_PERMISSION (OPT_P_GENERAL);
      options->show_engines = true;
    }
  else if (streq (p[0], "key-direction") && p[1])
    {
      int key_direction;

      key_direction = ascii2keydirection (msglevel, p[1]);
      if (key_direction >= 0)
	options->key_direction = key_direction;
      else
	goto err;
    }
  else if (streq (p[0], "secret") && p[1])
    {
      VERIFY_PERMISSION (OPT_P_GENERAL);
#if ENABLE_INLINE_FILES
      if (streq (p[1], INLINE_FILE_TAG) && p[2])
	{
	  options->shared_secret_file_inline = p[2];
	}
      else
#endif
      if (p[2])
	{
	  int key_direction;

	  key_direction = ascii2keydirection (msglevel, p[2]);
	  if (key_direction >= 0)
	    options->key_direction = key_direction;
	  else
	    goto err;
	}
      options->shared_secret_file = p[1];
    }
  else if (streq (p[0], "genkey"))
    {
      VERIFY_PERMISSION (OPT_P_GENERAL);
      options->genkey = true;
    }
  else if (streq (p[0], "auth") && p[1])
    {
      VERIFY_PERMISSION (OPT_P_CRYPTO);
      options->authname_defined = true;
      options->authname = p[1];
      if (streq (options->authname, "none"))
	{
	  options->authname_defined = false;
	  options->authname = NULL;
	}
    }
  else if (streq (p[0], "auth"))
    {
      VERIFY_PERMISSION (OPT_P_CRYPTO);
      options->authname_defined = true;
    }
  else if (streq (p[0], "cipher") && p[1])
    {
      VERIFY_PERMISSION (OPT_P_CRYPTO);
      options->ciphername_defined = true;
      options->ciphername = p[1];
      if (streq (options->ciphername, "none"))
	{
	  options->ciphername_defined = false;
	  options->ciphername = NULL;
	}
    }
  else if (streq (p[0], "cipher"))
    {
      VERIFY_PERMISSION (OPT_P_CRYPTO);
      options->ciphername_defined = true;
    }
  else if (streq (p[0], "prng") && p[1])
    {
      VERIFY_PERMISSION (OPT_P_CRYPTO);
      if (streq (p[1], "none"))
	options->prng_hash = NULL;
      else
	options->prng_hash = p[1];
      if (p[2])
	{
	  const int sl = atoi (p[2]);
	  if (sl >= NONCE_SECRET_LEN_MIN && sl <= NONCE_SECRET_LEN_MAX)
	    {
	      options->prng_nonce_secret_len = sl;
	    }
	  else
	    {
	      msg (msglevel, "prng parameter nonce_secret_len must be between %d and %d",
		   NONCE_SECRET_LEN_MIN, NONCE_SECRET_LEN_MAX);
	      goto err;
	    }
	}
    }
  else if (streq (p[0], "no-replay"))
    {
      VERIFY_PERMISSION (OPT_P_CRYPTO);
      options->replay = false;
    }
  else if (streq (p[0], "replay-window"))
    {
      VERIFY_PERMISSION (OPT_P_CRYPTO);
      if (p[1])
	{
	  int replay_window;

	  replay_window = atoi (p[1]);
	  if (!(MIN_SEQ_BACKTRACK <= replay_window && replay_window <= MAX_SEQ_BACKTRACK))
	    {
	      msg (msglevel, "replay-window window size parameter (%d) must be between %d and %d",
		   replay_window,
		   MIN_SEQ_BACKTRACK,
		   MAX_SEQ_BACKTRACK);
	      goto err;
	    }
	  options->replay_window = replay_window;

	  if (p[2])
	    {
	      int replay_time;

	      replay_time = atoi (p[2]);
	      if (!(MIN_TIME_BACKTRACK <= replay_time && replay_time <= MAX_TIME_BACKTRACK))
		{
		  msg (msglevel, "replay-window time window parameter (%d) must be between %d and %d",
		       replay_time,
		       MIN_TIME_BACKTRACK,
		       MAX_TIME_BACKTRACK);
		  goto err;
		}
	      options->replay_time = replay_time;
	    }
	}
      else
	{
	  msg (msglevel, "replay-window option is missing window size parameter");
	  goto err;
	}
    }
  else if (streq (p[0], "mute-replay-warnings"))
    {
      VERIFY_PERMISSION (OPT_P_CRYPTO);
      options->mute_replay_warnings = true;
    }
  else if (streq (p[0], "no-iv"))
    {
      VERIFY_PERMISSION (OPT_P_CRYPTO);
      options->use_iv = false;
    }
  else if (streq (p[0], "replay-persist") && p[1])
    {
      VERIFY_PERMISSION (OPT_P_GENERAL);
      options->packet_id_file = p[1];
    }
  else if (streq (p[0], "test-crypto"))
    {
      VERIFY_PERMISSION (OPT_P_GENERAL);
      options->test_crypto = true;
    }
  else if (streq (p[0], "engine"))
    {
      VERIFY_PERMISSION (OPT_P_GENERAL);
      if (p[1])
	{
	  options->engine = p[1];
	}
      else
	options->engine = "auto";
    }  
#ifdef HAVE_EVP_CIPHER_CTX_SET_KEY_LENGTH
  else if (streq (p[0], "keysize") && p[1])
    {
      int keysize;

      VERIFY_PERMISSION (OPT_P_CRYPTO);
      keysize = atoi (p[1]) / 8;
      if (keysize < 0 || keysize > MAX_CIPHER_KEY_LENGTH)
	{
	  msg (msglevel, "Bad keysize: %s", p[1]);
	  goto err;
	}
      options->keysize = keysize;
    }
#endif
#ifdef USE_SSL
  else if (streq (p[0], "show-tls"))
    {
      VERIFY_PERMISSION (OPT_P_GENERAL);
      options->show_tls_ciphers = true;
    }
  else if (streq (p[0], "tls-server"))
    {
      VERIFY_PERMISSION (OPT_P_GENERAL);
      options->tls_server = true;
    }
  else if (streq (p[0], "tls-client"))
    {
      VERIFY_PERMISSION (OPT_P_GENERAL);
      options->tls_client = true;
    }
  else if (streq (p[0], "ca") && p[1])
    {
      VERIFY_PERMISSION (OPT_P_GENERAL);
      options->ca_file = p[1];
#if ENABLE_INLINE_FILES
      if (streq (p[1], INLINE_FILE_TAG) && p[2])
	{
	  options->ca_file_inline = p[2];
	}
#endif
    }
  else if (streq (p[0], "capath") && p[1])
    {
      VERIFY_PERMISSION (OPT_P_GENERAL);
      options->ca_path = p[1];
    }
  else if (streq (p[0], "dh") && p[1])
    {
      VERIFY_PERMISSION (OPT_P_GENERAL);
      options->dh_file = p[1];
#if ENABLE_INLINE_FILES
      if (streq (p[1], INLINE_FILE_TAG) && p[2])
	{
	  options->dh_file_inline = p[2];
	}
#endif
    }
  else if (streq (p[0], "cert") && p[1])
    {
      VERIFY_PERMISSION (OPT_P_GENERAL);
      options->cert_file = p[1];
#if ENABLE_INLINE_FILES
      if (streq (p[1], INLINE_FILE_TAG) && p[2])
	{
	  options->cert_file_inline = p[2];
	}
#endif
    }
#ifdef WIN32
  else if (streq (p[0], "cryptoapicert") && p[1])
    {
      VERIFY_PERMISSION (OPT_P_GENERAL);
      options->cryptoapi_cert = p[1];
    }
#endif
  else if (streq (p[0], "key") && p[1])
    {
      VERIFY_PERMISSION (OPT_P_GENERAL);
      options->priv_key_file = p[1];
#if ENABLE_INLINE_FILES
      if (streq (p[1], INLINE_FILE_TAG) && p[2])
	{
	  options->priv_key_file_inline = p[2];
	}
#endif
    }
  else if (streq (p[0], "pkcs12") && p[1])
    {
      VERIFY_PERMISSION (OPT_P_GENERAL);
      options->pkcs12_file = p[1];
#if ENABLE_INLINE_FILES
      if (streq (p[1], INLINE_FILE_TAG) && p[2])
	{
	  options->pkcs12_file_inline = p[2];
	}
#endif
    }
  else if (streq (p[0], "askpass"))
    {
      VERIFY_PERMISSION (OPT_P_GENERAL);
      if (p[1])
	{
	  options->key_pass_file = p[1];
	}
      else
	options->key_pass_file = "stdin";	
    }
  else if (streq (p[0], "auth-nocache"))
    {
      VERIFY_PERMISSION (OPT_P_GENERAL);
      ssl_set_auth_nocache ();
    }
  else if (streq (p[0], "single-session"))
    {
      VERIFY_PERMISSION (OPT_P_GENERAL);
      options->single_session = true;
    }
#ifdef ENABLE_PUSH_PEER_INFO
  else if (streq (p[0], "push-peer-info"))
    {
      VERIFY_PERMISSION (OPT_P_GENERAL);
      options->push_peer_info = true;
    }
#endif
  else if (streq (p[0], "tls-exit"))
    {
      VERIFY_PERMISSION (OPT_P_GENERAL);
      options->tls_exit = true;
    }
  else if (streq (p[0], "tls-cipher") && p[1])
    {
      VERIFY_PERMISSION (OPT_P_GENERAL);
      options->cipher_list = p[1];
    }
  else if (streq (p[0], "crl-verify") && p[1])
    {
      VERIFY_PERMISSION (OPT_P_GENERAL);
      options->crl_file = p[1];
    }
  else if (streq (p[0], "tls-verify") && p[1])
    {
      VERIFY_PERMISSION (OPT_P_SCRIPT);
      if (!no_more_than_n_args (msglevel, p, 2, NM_QUOTE_HINT))
	goto err;
      warn_multiple_script (options->tls_verify, "tls-verify");
      options->tls_verify = string_substitute (p[1], ',', ' ', &options->gc);
    }
  else if (streq (p[0], "tls-export-cert") && p[1])
    {
      VERIFY_PERMISSION (OPT_P_GENERAL);
      options->tls_export_cert = p[1];
    }
  else if (streq (p[0], "tls-remote") && p[1])
    {
      VERIFY_PERMISSION (OPT_P_GENERAL);
      options->tls_remote = p[1];
    }
  else if (streq (p[0], "ns-cert-type") && p[1])
    {
      VERIFY_PERMISSION (OPT_P_GENERAL);
      if (streq (p[1], "server"))
	options->ns_cert_type = NS_SSL_SERVER;
      else if (streq (p[1], "client"))
	options->ns_cert_type = NS_SSL_CLIENT;
      else
	{
	  msg (msglevel, "--ns-cert-type must be 'client' or 'server'");
	  goto err;
	}
    }
#if OPENSSL_VERSION_NUMBER >= 0x00907000L
  else if (streq (p[0], "remote-cert-ku"))
    {
      int j;

      VERIFY_PERMISSION (OPT_P_GENERAL);

      for (j = 1; j < MAX_PARMS && p[j] != NULL; ++j)
	sscanf (p[j], "%x", &(options->remote_cert_ku[j-1]));
    }
  else if (streq (p[0], "remote-cert-eku") && p[1])
    {
      VERIFY_PERMISSION (OPT_P_GENERAL);
      options->remote_cert_eku = p[1];
    }
  else if (streq (p[0], "remote-cert-tls") && p[1])
    {
      VERIFY_PERMISSION (OPT_P_GENERAL);

      if (streq (p[1], "server"))
	{
	  options->remote_cert_ku[0] = 0xa0;
	  options->remote_cert_ku[1] = 0x88;
	  options->remote_cert_eku = "TLS Web Server Authentication";
	}
      else if (streq (p[1], "client"))
	{
	  options->remote_cert_ku[0] = 0x80;
	  options->remote_cert_ku[1] = 0x08;
	  options->remote_cert_ku[2] = 0x88;
	  options->remote_cert_eku = "TLS Web Client Authentication";
	}
      else
	{
	  msg (msglevel, "--remote-cert-tls must be 'client' or 'server'");
	  goto err;
	}
    }
#endif	/* OPENSSL_VERSION_NUMBER */
  else if (streq (p[0], "tls-timeout") && p[1])
    {
      VERIFY_PERMISSION (OPT_P_TLS_PARMS);
      options->tls_timeout = positive_atoi (p[1]);
    }
  else if (streq (p[0], "reneg-bytes") && p[1])
    {
      VERIFY_PERMISSION (OPT_P_TLS_PARMS);
      options->renegotiate_bytes = positive_atoi (p[1]);
    }
  else if (streq (p[0], "reneg-pkts") && p[1])
    {
      VERIFY_PERMISSION (OPT_P_TLS_PARMS);
      options->renegotiate_packets = positive_atoi (p[1]);
    }
  else if (streq (p[0], "reneg-sec") && p[1])
    {
      VERIFY_PERMISSION (OPT_P_TLS_PARMS);
      options->renegotiate_seconds = positive_atoi (p[1]);
    }
  else if (streq (p[0], "hand-window") && p[1])
    {
      VERIFY_PERMISSION (OPT_P_TLS_PARMS);
      options->handshake_window = positive_atoi (p[1]);
    }
  else if (streq (p[0], "tran-window") && p[1])
    {
      VERIFY_PERMISSION (OPT_P_TLS_PARMS);
      options->transition_window = positive_atoi (p[1]);
    }
  else if (streq (p[0], "tls-auth") && p[1])
    {
      VERIFY_PERMISSION (OPT_P_GENERAL);
#if ENABLE_INLINE_FILES
      if (streq (p[1], INLINE_FILE_TAG) && p[2])
	{
	  options->tls_auth_file_inline = p[2];
	}
      else
#endif
      if (p[2])
	{
	  int key_direction;

	  key_direction = ascii2keydirection (msglevel, p[2]);
	  if (key_direction >= 0)
	    options->key_direction = key_direction;
	  else
	    goto err;
	}
      options->tls_auth_file = p[1];
    }
  else if (streq (p[0], "key-method") && p[1])
    {
      int key_method;

      VERIFY_PERMISSION (OPT_P_GENERAL);
      key_method = atoi (p[1]);
      if (key_method < KEY_METHOD_MIN || key_method > KEY_METHOD_MAX)
	{
	  msg (msglevel, "key_method parameter (%d) must be >= %d and <= %d",
	       key_method,
	       KEY_METHOD_MIN,
	       KEY_METHOD_MAX);
	  goto err;
	}
      options->key_method = key_method;
    }
  else if (streq (p[0], "x509-username-field") && p[1])
    {
      char *s = p[1];
      VERIFY_PERMISSION (OPT_P_GENERAL);
      while ((*s = toupper(*s)) != '\0') s++; /* Uppercase if necessary */
      options->x509_username_field = p[1];
    }
#endif /* USE_SSL */
#endif /* USE_CRYPTO */
#ifdef ENABLE_PKCS11
  else if (streq (p[0], "show-pkcs11-ids") && p[1])
    {
      char *provider =  p[1];
      bool cert_private = (p[2] == NULL ? false : ( atoi (p[2]) != 0 ));

      VERIFY_PERMISSION (OPT_P_GENERAL);

      set_debug_level (options->verbosity, SDL_CONSTRAIN);
      show_pkcs11_ids (provider, cert_private);
      openvpn_exit (OPENVPN_EXIT_STATUS_GOOD); /* exit point */
    }
  else if (streq (p[0], "pkcs11-providers") && p[1])
    {
      int j;
      
      VERIFY_PERMISSION (OPT_P_GENERAL);

      for (j = 1; j < MAX_PARMS && p[j] != NULL; ++j)
      	options->pkcs11_providers[j-1] = p[j];
    }
  else if (streq (p[0], "pkcs11-protected-authentication"))
    {
      int j;

      VERIFY_PERMISSION (OPT_P_GENERAL);

      for (j = 1; j < MAX_PARMS && p[j] != NULL; ++j)
        options->pkcs11_protected_authentication[j-1] = atoi (p[j]) != 0 ? 1 : 0;
    }
  else if (streq (p[0], "pkcs11-private-mode") && p[1])
    {
      int j;
      
      VERIFY_PERMISSION (OPT_P_GENERAL);

      for (j = 1; j < MAX_PARMS && p[j] != NULL; ++j)
        sscanf (p[j], "%x", &(options->pkcs11_private_mode[j-1]));
    }
  else if (streq (p[0], "pkcs11-cert-private"))
    {
      int j;

      VERIFY_PERMISSION (OPT_P_GENERAL);

      for (j = 1; j < MAX_PARMS && p[j] != NULL; ++j)
        options->pkcs11_cert_private[j-1] = atoi (p[j]) != 0 ? 1 : 0;
    }
   else if (streq (p[0], "pkcs11-pin-cache") && p[1])
    {
      VERIFY_PERMISSION (OPT_P_GENERAL);
      options->pkcs11_pin_cache_period = atoi (p[1]);
    }
  else if (streq (p[0], "pkcs11-id") && p[1])
    {
      VERIFY_PERMISSION (OPT_P_GENERAL);
      options->pkcs11_id = p[1];
    }
  else if (streq (p[0], "pkcs11-id-management"))
    {
      VERIFY_PERMISSION (OPT_P_GENERAL);
      options->pkcs11_id_management = true;
    }
#endif
#ifdef TUNSETPERSIST
  else if (streq (p[0], "rmtun"))
    {
      VERIFY_PERMISSION (OPT_P_GENERAL);
      options->persist_config = true;
      options->persist_mode = 0;
    }
  else if (streq (p[0], "mktun"))
    {
      VERIFY_PERMISSION (OPT_P_GENERAL);
      options->persist_config = true;
      options->persist_mode = 1;
    }
#endif
  else
    {
      if (file)
	msg (msglevel_fc, "Unrecognized option or missing parameter(s) in %s:%d: %s (%s)", file, line, p[0], PACKAGE_VERSION);
      else
	msg (msglevel_fc, "Unrecognized option or missing parameter(s): --%s (%s)", p[0], PACKAGE_VERSION);
    }
 err:
  gc_free (&gc);
}<|MERGE_RESOLUTION|>--- conflicted
+++ resolved
@@ -2927,11 +2927,7 @@
 {
   msg (M_INFO|M_NOPREFIX, "%s", title_string);
   msg (M_INFO|M_NOPREFIX, "Originally developed by James Yonan");
-<<<<<<< HEAD
   msg (M_INFO|M_NOPREFIX, "Copyright (C) 2002-2010 OpenVPN Technologies, Inc. <sales@openvpn.net>");
-=======
-  msg (M_INFO|M_NOPREFIX, "Copyright (C) 2002-2009 OpenVPN Technologies, Inc. <sales@openvpn.net>");
->>>>>>> f0eac1a5
 #ifndef ENABLE_SMALL
 #ifdef CONFIGURE_CALL
   msg (M_INFO|M_NOPREFIX, "\n%s\n", CONFIGURE_CALL);
