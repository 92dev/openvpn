--- conflicted
+++ resolved
@@ -1,24 +1,3 @@
-<<<<<<< HEAD
-import sys
-from wb import config, choose_arch, home_fn
-
-if 'SIGNTOOL' in config:
-    sys.path.append(home_fn(config['SIGNTOOL']))
-
-def main(conf, arch):
-    from signtool import SignTool
-    st = SignTool(conf)
-    for x64 in choose_arch(arch):
-        st.sign_verify(x64=x64)
-
-# if we are run directly, and not loaded as a module
-if __name__ == "__main__":
-    if len(sys.argv) >= 2:
-        main(config, sys.argv[1])
-    else:
-        print "usage: sign <x64|x86|all>"
-        sys.exit(2)
-=======
 import sys
 from wb import config, choose_arch, home_fn
 
@@ -41,5 +20,4 @@
         main(config, sys.argv[1], tap_dir)
     else:
         print "usage: sign <x64|x86|all> [tap-dir]"
-        sys.exit(2)
->>>>>>> e4359af4
+        sys.exit(2)